import { showMessage, openTab } from "siyuan";
import { PomodoroRecordManager } from "../utils/pomodoroRecord";
import { readReminderData, writeReminderData, getBlockByID, openBlock } from "../api";
import { t } from "../utils/i18n";


export class PomodoroTimer {
    private reminder: any;
    private settings: any;
    private container: HTMLElement;
    private timeDisplay: HTMLElement;
    private statusDisplay: HTMLElement;
    private progressBar: HTMLElement;
    private startPauseBtn: HTMLElement;
    private stopBtn: HTMLElement;
    private circularProgress: HTMLElement;
    private expandToggleBtn: HTMLElement;
    private statsContainer: HTMLElement;
    private todayFocusDisplay: HTMLElement;
    private weekFocusDisplay: HTMLElement;
    private modeToggleBtn: HTMLElement;
    private minimizeBtn: HTMLElement;
    private soundControlBtn: HTMLElement; // 新增：声音控制按钮
    private volumeSlider: HTMLElement; // 新增：音量滑块
    private volumeContainer: HTMLElement; // 新增：音量容器
    private minimizedView: HTMLElement;
    private minimizedIcon: HTMLElement;
    private minimizedBg: HTMLElement;
    private minimizedOverlay: HTMLElement;
    private restoreBtn: HTMLElement;
    private fullscreenBtn: HTMLElement; // 新增：全屏模式按钮
    private exitFullscreenBtn: HTMLElement; // 新增：退出全屏按钮

    private isRunning: boolean = false;
    private isPaused: boolean = false;
    private isWorkPhase: boolean = true;
    private isLongBreak: boolean = false;
    private isCountUp: boolean = false;
    private isBackgroundAudioMuted: boolean = false; // 新增：背景音静音状态
    private backgroundVolume: number = 1; // 新增：背景音音量
    private timeLeft: number = 0; // 倒计时剩余时间
    private timeElapsed: number = 0; // 正计时已用时间
    private breakTimeLeft: number = 0; // 休息时间剩余
    private totalTime: number = 0;
    private completedPomodoros: number = 0; // 完成的番茄数量
    private timer: number = null;
    private isExpanded: boolean = true;
    private isMinimized: boolean = false;
    private startTime: number = 0; // 记录开始时间
    private pausedTime: number = 0; // 记录暂停时累计的时间
    private lastUpdateTime: number = 0; // 记录上次更新的时间

    // 新增：当前阶段的原始设定时长（用于统计）
    private currentPhaseOriginalDuration: number = 0; // 当前阶段的原始设定时长（分钟）
    // 新增：自动模式相关属性
    private autoMode: boolean = false; // 自动模式状态
    private longBreakInterval: number = 4; // 长休息间隔
    private autoTransitionTimer: number = null; // 自动切换定时器

    private workAudio: HTMLAudioElement = null;
    private breakAudio: HTMLAudioElement = null;
    private longBreakAudio: HTMLAudioElement = null;
    private workEndAudio: HTMLAudioElement = null; // 工作结束提示音
    private breakEndAudio: HTMLAudioElement = null; // 休息结束提示音
    private recordManager: PomodoroRecordManager;
    private audioInitialized: boolean = false;
    private audioInitPromise: Promise<void> | null = null;
    private audioUnlockHandler: ((event: Event) => void) | null = null;

    private isWindowClosed: boolean = false; // 新增：窗口关闭状态标记

    // 随机提示音相关
    private randomNotificationTimer: number = null;
    private randomNotificationSounds: HTMLAudioElement[] = [];
    private randomNotificationEnabled: boolean = false;
    private randomNotificationEndSound: HTMLAudioElement = null;

    private systemNotificationEnabled: boolean = true; // 新增：系统弹窗开关
    private randomNotificationSystemNotificationEnabled: boolean = true; // 新增：随机提示音系统通知开关

    private isFullscreen: boolean = false; // 新增：全屏模式状态
    private escapeKeyHandler: ((e: KeyboardEvent) => void) | null = null; // 新增：ESC键监听器

    constructor(reminder: any, settings: any, isCountUp: boolean = false, inheritState?: any) {
        this.reminder = reminder;
        this.settings = settings;
        this.isCountUp = isCountUp; // 设置计时模式
        this.timeLeft = settings.workDuration * 60;
        this.totalTime = this.timeLeft;
        this.recordManager = PomodoroRecordManager.getInstance();

        // 初始化当前阶段的原始时长（分钟）
        this.currentPhaseOriginalDuration = settings.workDuration;

        // 初始化声音设置
        this.isBackgroundAudioMuted = settings.backgroundAudioMuted || false;
        this.backgroundVolume = Math.max(0, Math.min(1, settings.backgroundVolume || 0.5));

        // 初始化系统弹窗设置
        this.systemNotificationEnabled = settings.systemNotification !== false;

        // 初始化随机提示音设置
        this.randomNotificationEnabled = settings.randomNotificationEnabled || false;
        this.randomNotificationSystemNotificationEnabled = settings.randomNotificationSystemNotification !== false; // 新增

        // 初始化自动模式设置
        this.autoMode = settings.autoMode || false;
        this.longBreakInterval = Math.max(1, settings.longBreakInterval || 4);

        // 初始化系统弹窗功能
        this.initSystemNotification();

        // 在用户首次交互时解锁音频播放
        this.attachAudioUnlockListeners();

        // 如果有继承状态，应用继承的状态
        if (inheritState && inheritState.isRunning) {
            this.applyInheritedState(inheritState);
        }

        this.initComponents();
    }

    /**
     * 应用继承的番茄钟状态
     */
    private applyInheritedState(inheritState: any) {
        console.log('开始应用继承状态:', inheritState);

        // 继承基本状态
        this.isWorkPhase = inheritState.isWorkPhase;
        this.isLongBreak = inheritState.isLongBreak;
        this.completedPomodoros = inheritState.completedPomodoros || 0;

        // 根据计时模式应用不同的时间状态
        if (this.isCountUp) {
            // 正计时模式
            if (inheritState.isWorkPhase) {
                this.timeElapsed = inheritState.timeElapsed || 0;
                this.breakTimeLeft = 0;
            } else {
                // 休息阶段：继承剩余休息时间和已用工作时间
                this.timeElapsed = inheritState.timeElapsed || 0;
                this.breakTimeLeft = inheritState.breakTimeLeft || (this.isLongBreak ?
                    this.settings.longBreakDuration * 60 : this.settings.breakDuration * 60);
            }
        } else {
            // 倒计时模式
            this.timeLeft = inheritState.timeLeft || this.settings.workDuration * 60;
            this.timeElapsed = inheritState.timeElapsed || 0;
            this.breakTimeLeft = inheritState.breakTimeLeft || 0;

            // 重新计算totalTime
            if (this.isWorkPhase) {
                this.totalTime = this.settings.workDuration * 60;
            } else if (this.isLongBreak) {
                this.totalTime = this.settings.longBreakDuration * 60;
            } else {
                this.totalTime = this.settings.breakDuration * 60;
            }
        }

        // 继承运行状态，但新番茄钟开始时不暂停
        this.isRunning = inheritState.isRunning && !inheritState.isPaused;
        this.isPaused = false;

        // 重置时间追踪变量
        this.pausedTime = 0;
        this.startTime = 0;

        // 设置当前阶段的原始时长
        if (this.isWorkPhase) {
            this.currentPhaseOriginalDuration = this.settings.workDuration;
        } else if (this.isLongBreak) {
            this.currentPhaseOriginalDuration = this.settings.longBreakDuration;
        } else {
            this.currentPhaseOriginalDuration = this.settings.breakDuration;
        }

        console.log('继承状态应用完成:', {
            isWorkPhase: this.isWorkPhase,
            isLongBreak: this.isLongBreak,
            timeElapsed: this.timeElapsed,
            timeLeft: this.timeLeft,
            breakTimeLeft: this.breakTimeLeft,
            completedPomodoros: this.completedPomodoros,
            isRunning: this.isRunning,
            currentPhaseOriginalDuration: this.currentPhaseOriginalDuration
        });
    }

    /**
     * 获取当前番茄钟状态，用于状态继承
     */
    /**
     * 获取当前番茄钟状态，用于状态继承
     */
    public getCurrentState() {
        // 如果正在运行，计算实时状态
        let currentTimeElapsed = this.timeElapsed;
        let currentTimeLeft = this.timeLeft;
        let currentBreakTimeLeft = this.breakTimeLeft;

        if (this.isRunning && !this.isPaused && this.startTime > 0) {
            const currentTime = Date.now();
            const realElapsedTime = Math.floor((currentTime - this.startTime) / 1000);

            if (this.isCountUp) {
                if (this.isWorkPhase) {
                    currentTimeElapsed = realElapsedTime;
                } else {
                    const totalBreakTime = this.isLongBreak ?
                        this.settings.longBreakDuration * 60 :
                        this.settings.breakDuration * 60;
                    currentBreakTimeLeft = totalBreakTime - realElapsedTime;
                }
            } else {
                currentTimeLeft = this.totalTime - realElapsedTime;
                currentTimeElapsed = realElapsedTime;
            }
        }

        return {
            isRunning: this.isRunning,
            isPaused: this.isPaused,
            isWorkPhase: this.isWorkPhase,
            isLongBreak: this.isLongBreak,
            isCountUp: this.isCountUp,
            timeElapsed: currentTimeElapsed,
            timeLeft: Math.max(0, currentTimeLeft),
            breakTimeLeft: Math.max(0, currentBreakTimeLeft),
            totalTime: this.totalTime,
            completedPomodoros: this.completedPomodoros,
            reminderTitle: this.reminder.title,
            reminderId: this.reminder.id,
            currentPhaseOriginalDuration: this.currentPhaseOriginalDuration
        };
    }

    private async initComponents() {
        await this.recordManager.initialize();
        this.initAudio();
        this.createWindow();
        this.updateStatsDisplay();
    }

    private initAudio() {
        // 初始化工作背景音
        if (this.settings.workSound) {
            try {
                this.workAudio = new Audio(this.settings.workSound);
                this.workAudio.loop = true;
                this.workAudio.volume = this.isBackgroundAudioMuted ? 0 : this.backgroundVolume;
                this.workAudio.preload = 'auto';
            } catch (error) {
                console.warn('无法加载工作背景音:', error);
            }
        }

        // 初始化短时休息背景音
        if (this.settings.breakSound) {
            try {
                this.breakAudio = new Audio(this.settings.breakSound);
                this.breakAudio.loop = true;
                this.breakAudio.volume = this.isBackgroundAudioMuted ? 0 : this.backgroundVolume;
                this.breakAudio.preload = 'auto';
            } catch (error) {
                console.warn('无法加载短时休息背景音:', error);
            }
        }

        // 初始化长时休息背景音
        if (this.settings.longBreakSound) {
            try {
                this.longBreakAudio = new Audio(this.settings.longBreakSound);
                this.longBreakAudio.loop = true;
                this.longBreakAudio.volume = this.isBackgroundAudioMuted ? 0 : this.backgroundVolume;
                this.longBreakAudio.preload = 'auto';
            } catch (error) {
                console.warn('无法加载长时休息背景音:', error);
            }
        }

        // 初始化工作结束提示音（音量不受静音影响）
        if (this.settings.workEndSound) {
            try {
                this.workEndAudio = new Audio(this.settings.workEndSound);
                this.workEndAudio.volume = 1;
                this.workEndAudio.preload = 'auto';
            } catch (error) {
                console.warn('无法加载工作结束提示音:', error);
            }
        }

        // 初始化休息结束提示音（音量不受静音影响）
        if (this.settings.breakEndSound) {
            try {
                this.breakEndAudio = new Audio(this.settings.breakEndSound);
                this.breakEndAudio.volume = 1;
                this.breakEndAudio.preload = 'auto';
            } catch (error) {
                console.warn('无法加载休息结束提示音:', error);
            }
        }

        // 初始化随机提示音
        if (this.randomNotificationEnabled && this.settings.randomNotificationSounds) {
            this.initRandomNotificationSounds();
        }

        // 初始化随机提示音结束声音
        if (this.randomNotificationEnabled && this.settings.randomNotificationEndSound) {
            this.initRandomNotificationEndSound();
        }
    }

    private attachAudioUnlockListeners() {
        if (this.audioInitialized || this.audioUnlockHandler) {
            return;
        }

        const handler = () => {
            this.detachAudioUnlockListeners();
            this.initializeAudioPlayback();
        };

        this.audioUnlockHandler = handler;

        ['pointerdown', 'keydown', 'touchstart'].forEach((eventName) => {
            document.addEventListener(eventName, handler, { capture: true });
        });
    }

    private detachAudioUnlockListeners() {
        if (!this.audioUnlockHandler) {
            return;
        }

        ['pointerdown', 'keydown', 'touchstart'].forEach((eventName) => {
            document.removeEventListener(eventName, this.audioUnlockHandler!);
        });

        this.audioUnlockHandler = null;
    }

    private initRandomNotificationSounds() {
        try {
            const soundPaths = this.settings.randomNotificationSounds
                .split(',')
                .map(path => path.trim())
                .filter(path => path.length > 0);

            this.randomNotificationSounds = [];
            soundPaths.forEach((path, index) => {
                try {
                    const audio = new Audio(path);
                    audio.volume = 1; // 随机提示音固定音量，不受背景音静音影响
                    audio.preload = 'auto';

                    // 监听加载事件
                    audio.addEventListener('canplaythrough', () => {
                        console.log(`随机提示音 ${index + 1} 加载完成: ${path}`);
                    });

                    audio.addEventListener('error', (e) => {
                        console.error(`随机提示音 ${index + 1} 加载失败: ${path}`, e);
                    });

                    this.randomNotificationSounds.push(audio);
                } catch (error) {
                    console.warn(`无法创建随机提示音 ${index + 1}: ${path}`, error);
                }
            });

            console.log(`已初始化 ${this.randomNotificationSounds.length} 个随机提示音文件`);
        } catch (error) {
            console.warn('初始化随机提示音失败:', error);
        }
    }

    private initRandomNotificationEndSound() {
        try {
            if (this.settings.randomNotificationEndSound) {
                this.randomNotificationEndSound = new Audio(this.settings.randomNotificationEndSound);
                this.randomNotificationEndSound.volume = 1; // 固定音量，不受背景音静音影响
                this.randomNotificationEndSound.preload = 'auto';

                // 监听加载事件
                this.randomNotificationEndSound.addEventListener('canplaythrough', () => {
                    console.log('随机提示音结束声音加载完成');
                });

                this.randomNotificationEndSound.addEventListener('error', (e) => {
                    console.error('随机提示音结束声音加载失败:', e);
                });

                console.log('已初始化随机提示音结束声音');
            }
        } catch (error) {
            console.warn('无法创建随机提示音结束声音:', error);
        }
    }

    private async playRandomNotificationSound() {
        if (!this.randomNotificationEnabled || this.randomNotificationSounds.length === 0) {
            console.warn('随机提示音未启用或无可用音频文件');
            return;
        }

        try {
            if (!this.audioInitialized) {
                console.log('音频未初始化，开始初始化...');
                await this.initializeAudioPlayback();
            }

            // 随机选择一个提示音
            const randomIndex = Math.floor(Math.random() * this.randomNotificationSounds.length);
            const selectedAudio = this.randomNotificationSounds[randomIndex];

            console.log(`准备播放随机提示音 ${randomIndex + 1}/${this.randomNotificationSounds.length}`);

            // 等待音频加载完成
            if (selectedAudio.readyState < 3) {
                console.log('音频未完全加载，等待加载...');
                await this.waitForAudioLoad(selectedAudio);
            }

<<<<<<< HEAD
            // 确保音量设置正确（不受背景音静音影响）
            selectedAudio.volume = 1;

            let notificationPlayed = await this.playOneShotAudio(selectedAudio);

            if (!notificationPlayed) {
                console.warn('一次性播放随机提示音失败，尝试直接播放原音频元素');
                try {
                    selectedAudio.currentTime = 0;
                    await this.safePlayAudio(selectedAudio);
                    notificationPlayed = true;
                } catch (fallbackError) {
                    console.warn('随机提示音回退播放仍然失败:', fallbackError);
                }
            }

            if (notificationPlayed) {
                console.log('随机提示音播放成功');
            }
=======
            // 重置播放位置
            selectedAudio.currentTime = 0;

            // 确保音量设置正确（不受背景音静音影响）
            selectedAudio.volume = 1;

            // 使用 safePlayAudio 确保播放成功
            await this.safePlayAudio(selectedAudio);

            console.log('随机提示音播放成功');
>>>>>>> dd7b71c0

            // 显示系统通知
            if (this.randomNotificationSystemNotificationEnabled) {
                this.showSystemNotification(
                    t('randomNotificationSettings'),
                    t('randomRest', { duration: this.settings.randomNotificationBreakDuration })
                );
            }

            // 使用设置中的微休息时间播放结束声音
            if (this.randomNotificationEndSound) {
<<<<<<< HEAD
                const breakDurationSeconds = Number(this.settings.randomNotificationBreakDuration) || 0;
                const breakDuration = Math.max(0, breakDurationSeconds * 1000);
=======
                try {
                    // 等待结束声音加载完成
                    if (this.randomNotificationEndSound.readyState < 3) {
                        console.log('结束声音未完全加载，等待加载...');
                        await this.waitForAudioLoad(this.randomNotificationEndSound);
                    }

                    // 在当前用户手势上下文中预先准备结束声音
                    this.randomNotificationEndSound.currentTime = 0;
                    this.randomNotificationEndSound.volume = 1;

                    // 立即播放并暂停，这样可以在稍后没有用户手势的情况下播放
                    const playPromise = this.randomNotificationEndSound.play();
                    await playPromise;
                    this.randomNotificationEndSound.pause();
                    this.randomNotificationEndSound.currentTime = 0;

                    console.log('结束声音预加载成功');

                    // 使用设置中的微休息时间播放结束声音
                    const breakDuration = this.settings.randomNotificationBreakDuration * 1000; // 转换为毫秒
                    setTimeout(async () => {
                        try {
                            console.log('准备播放随机提示音结束声音...');
                            // 确保音量正确
                            this.randomNotificationEndSound.volume = 1;
                            // 现在可以播放，因为已经在用户手势上下文中初始化过了
                            await this.randomNotificationEndSound.play();
                            console.log('随机提示音结束声音播放成功');
>>>>>>> dd7b71c0

                window.setTimeout(async () => {
                    try {
                        let endPlayed = await this.playOneShotAudio(this.randomNotificationEndSound);

                        if (!endPlayed) {
                            console.warn('一次性播放随机提示音结束声音失败，尝试回退播放');
                            try {
                                this.randomNotificationEndSound.currentTime = 0;
                                await this.safePlayAudio(this.randomNotificationEndSound);
                                endPlayed = true;
                            } catch (endFallbackError) {
                                console.warn('随机提示音结束声音回退仍然失败:', endFallbackError);
                            }
                        }

                        if (endPlayed) {
                            console.log('随机提示音结束声音播放成功');
                        }
                    } catch (error) {
                        console.warn('播放随机提示音结束声音失败:', error);
                    } finally {
                        if (this.randomNotificationSystemNotificationEnabled) {
                            this.showSystemNotification(
                                t('randomNotificationSettings'),
                                t('randomRestComplete') || '微休息时间结束，可以继续专注工作了！'
                            );
                        }
                    }
                }, breakDuration);
            } else if (this.randomNotificationSystemNotificationEnabled) {
                const breakDurationSeconds = Number(this.settings.randomNotificationBreakDuration) || 0;
                const breakDuration = Math.max(0, breakDurationSeconds * 1000);

                window.setTimeout(() => {
                    this.showSystemNotification(
                        t('randomNotificationSettings'),
                        t('randomRestComplete') || '微休息时间结束，可以继续专注工作了！'
                    );
                }, breakDuration);
            }

        } catch (error) {
            console.error('播放随机提示音失败:', error);
        }
    }

    private startRandomNotificationTimer() {
        if (!this.randomNotificationEnabled || !this.isWorkPhase) {
            return;
        }

        this.stopRandomNotificationTimer();

        // 使用设置中的时间间隔范围
        const minInterval = this.settings.randomNotificationMinInterval * 60 * 1000; // 转换为毫秒
        const maxInterval = this.settings.randomNotificationMaxInterval * 60 * 1000; // 转换为毫秒

        // 确保最大间隔大于等于最小间隔
        const actualMaxInterval = Math.max(minInterval, maxInterval);
        const randomInterval = minInterval + Math.random() * (actualMaxInterval - minInterval);

        this.randomNotificationTimer = window.setTimeout(() => {
            this.playRandomNotificationSound();
            // 递归调用，设置下一次随机提示音
            this.startRandomNotificationTimer();
        }, randomInterval);

        console.log(`随机提示音将在 ${Math.round(randomInterval / 60000)} 分钟后播放`);
    }

    private stopRandomNotificationTimer() {
        if (this.randomNotificationTimer) {
            clearTimeout(this.randomNotificationTimer);
            this.randomNotificationTimer = null;
        }
    }

    private async initializeAudioPlayback(force: boolean = false) {
        if (this.audioInitialized && !force) {
            return;
        }

        if (this.audioInitPromise && !force) {
            try {
                await this.audioInitPromise;
            } catch {
                // 已有的初始化失败被忽略，等待后续用户手势重试
            }
            return;
        }

        this.audioInitPromise = (async () => {
            try {
                // 创建一个静默音频来获取播放权限
                const silentAudio = new Audio('data:audio/wav;base64,UklGRigAAABXQVZFZm10IBIAAAABAAEARKwAAIhYAQACABAAAABkYXRhAgAAAAEA');
                silentAudio.volume = 0;
                await silentAudio.play();
                silentAudio.pause();

                const audioLoadPromises: Array<Promise<void>> = [];

                if (this.workAudio) {
                    audioLoadPromises.push(this.waitForAudioLoad(this.workAudio));
                }
                if (this.breakAudio) {
                    audioLoadPromises.push(this.waitForAudioLoad(this.breakAudio));
                }
                if (this.longBreakAudio) {
                    audioLoadPromises.push(this.waitForAudioLoad(this.longBreakAudio));
                }
                if (this.workEndAudio) {
                    audioLoadPromises.push(this.waitForAudioLoad(this.workEndAudio));
                }
                if (this.breakEndAudio) {
                    audioLoadPromises.push(this.waitForAudioLoad(this.breakEndAudio));
                }

                if (this.randomNotificationSounds.length > 0) {
                    this.randomNotificationSounds.forEach((audio) => {
                        audioLoadPromises.push(this.waitForAudioLoad(audio));
                    });
                }

                if (this.randomNotificationEndSound) {
                    audioLoadPromises.push(this.waitForAudioLoad(this.randomNotificationEndSound));
                }

                await Promise.allSettled(audioLoadPromises);

                this.audioInitialized = true;
                this.detachAudioUnlockListeners();
                console.log('音频播放权限已获取，所有音频文件已加载');
            } catch (error) {
                this.audioInitialized = false;
                console.warn('无法获取音频播放权限:', error);
                this.attachAudioUnlockListeners();
                throw error;
            } finally {
                this.audioInitPromise = null;
            }
        })();

        try {
            await this.audioInitPromise;
        } catch {
            // 忽略异常，等待下一次用户交互重新尝试
        }
    }

    /**
     * 等待音频文件加载完成
     */
    private waitForAudioLoad(audio: HTMLAudioElement): Promise<void> {
        return new Promise((resolve, reject) => {
            if (audio.readyState >= 3) { // HAVE_FUTURE_DATA
                resolve();
                return;
            }

            const onLoad = () => {
                cleanup();
                resolve();
            };

            const onError = () => {
                cleanup();
                reject(new Error('音频加载失败'));
            };

            const onTimeout = () => {
                cleanup();
                console.warn('音频加载超时，但继续执行');
                resolve(); // 超时时也resolve，避免阻塞
            };

            const cleanup = () => {
                audio.removeEventListener('canplaythrough', onLoad);
                audio.removeEventListener('error', onError);
                clearTimeout(timeoutId);
            };

            audio.addEventListener('canplaythrough', onLoad);
            audio.addEventListener('error', onError);

            // 设置5秒超时
            const timeoutId = setTimeout(onTimeout, 5000);

            // 触发加载
            audio.load();
        });
    }

    private async playOneShotAudio(audio: HTMLAudioElement | null): Promise<boolean> {
        if (!audio) {
            return false;
        }

        try {
            await this.initializeAudioPlayback();

            if (audio.readyState < 2) {
                await this.waitForAudioLoad(audio);
            }

            const source = audio.currentSrc || audio.src;
            if (!source) {
                return false;
            }

            const playbackAudio = new Audio(source);
            playbackAudio.preload = 'auto';
            playbackAudio.volume = audio.volume;
            playbackAudio.muted = audio.muted;
            playbackAudio.playbackRate = audio.playbackRate;
            playbackAudio.crossOrigin = audio.crossOrigin || playbackAudio.crossOrigin;
            playbackAudio.setAttribute('playsinline', 'true');
            playbackAudio.currentTime = 0;

            const cleanup = () => {
                playbackAudio.pause();
                playbackAudio.src = '';
            };

            playbackAudio.addEventListener('ended', cleanup, { once: true });
            playbackAudio.addEventListener('error', cleanup, { once: true });

            const playPromise = playbackAudio.play();
            if (playPromise) {
                await playPromise;
            }

            const started = await this.waitForPlaybackStart(playbackAudio);
            if (!started) {
                cleanup();
                return false;
            }

            const durationMs = (playbackAudio.duration > 0 && isFinite(playbackAudio.duration))
                ? playbackAudio.duration * 1000 + 500
                : 5000;

            window.setTimeout(() => cleanup(), durationMs);

            return true;
        } catch (error) {
            console.warn('一次性音频播放失败:', error);
            this.attachAudioUnlockListeners();
            return false;
        }
    }

    private waitForPlaybackStart(audio: HTMLAudioElement): Promise<boolean> {
        return new Promise((resolve) => {
            if (!audio.paused && audio.currentTime > 0) {
                resolve(true);
                return;
            }

            const cleanup = () => {
                audio.removeEventListener('playing', onPlaying);
                audio.removeEventListener('timeupdate', onTimeUpdate);
                audio.removeEventListener('ended', onEnded);
                audio.removeEventListener('error', onError);
                clearTimeout(timeoutId);
            };

            const onPlaying = () => {
                cleanup();
                resolve(true);
            };

            const onTimeUpdate = () => {
                if (audio.currentTime > 0) {
                    cleanup();
                    resolve(true);
                }
            };

            const onEnded = () => {
                cleanup();
                resolve(audio.currentTime > 0);
            };

            const onError = () => {
                cleanup();
                resolve(false);
            };

            audio.addEventListener('playing', onPlaying);
            audio.addEventListener('timeupdate', onTimeUpdate);
            audio.addEventListener('ended', onEnded);
            audio.addEventListener('error', onError);

            const timeoutId = window.setTimeout(() => {
                cleanup();
                resolve(!audio.paused && audio.currentTime > 0);
            }, 1000);
        });
    }

    private async safePlayAudio(audio: HTMLAudioElement) {
        if (!audio) return;

        try {
            // 确保音频已初始化
            if (!this.audioInitialized) {
                await this.initializeAudioPlayback();
            }

            // 检查音频是否准备就绪
            if (audio.readyState < 3) {
                console.log('音频未就绪，等待加载完成...');
                await this.waitForAudioLoad(audio);
            }

            // 重置音频到开始位置
            audio.currentTime = 0;

            // 播放音频
            await audio.play();
            console.log('音频播放成功');
        } catch (error) {
            console.warn('音频播放失败:', error);

            if (error.name === 'NotAllowedError') {
                console.log('尝试重新获取音频播放权限...');
                this.audioInitialized = false;
                // 尝试重新初始化
                try {
                    await this.initializeAudioPlayback();
                    if (audio.readyState >= 3) {
                        audio.currentTime = 0;
                        await audio.play();
                    }
                } catch (retryError) {
                    console.warn('重试音频播放失败:', retryError);
                }
            } else if (error.name === 'AbortError') {
                console.log('播放被中断，尝试延迟重试...');
                // 延迟一小段时间后重试
                setTimeout(async () => {
                    try {
                        if (audio.readyState >= 3) {
                            audio.currentTime = 0;
                            await audio.play();
                        }
                    } catch (delayedError) {
                        console.warn('延迟重试也失败:', delayedError);
                    }
                }, 100);
            }
        }
    }

    private createWindow() {
        // 创建悬浮窗口容器
        this.container = document.createElement('div');
        this.container.className = 'pomodoro-timer-window';
        this.container.style.cssText = `
            position: fixed;
            bottom: 20px;
            right: 20px;
            width: 240px;
            background: var(--b3-theme-background);
            border: 1px solid var(--b3-table-border-color);
            border-radius: 12px;
            box-shadow: 0 8px 32px rgba(0, 0, 0, 0.15);
            z-index: 10000;
            user-select: none;
            backdrop-filter: blur(16px);
            transition: transform 0.2s ease, opacity 0.2s ease;
            overflow: hidden;
        `;

        // 创建最小化视图
        this.createMinimizedView();

        // 标题栏
        const header = document.createElement('div');
        header.className = 'pomodoro-header';
        header.style.cssText = `
            padding: 6px;
            background: var(--b3-theme-surface);
            border-radius: 12px 12px 0 0;
            border-bottom: 1px solid var(--b3-table-border-color);
            display: flex;
            justify-content: space-between;
            align-items: center;
            cursor: move;
        `;

        const title = document.createElement('div');
        title.className = 'pomodoro-title';
        title.style.cssText = `
            font-size: 14px;
            font-weight: 600;
            color: var(--b3-theme-on-surface);
            display: flex;
            align-items: center;
            gap: 8px;
        `;

        // 最小化按钮（替换原来的🍅图标）
        this.minimizeBtn = document.createElement('button');
        this.minimizeBtn.style.cssText = `
            background: none;
            border: none;
            color: var(--b3-theme-on-surface);
            cursor: pointer;
            padding: 4px;
            border-radius: 4px;
            font-size: 16px;
            line-height: 1;
            transition: all 0.2s;
            display: flex;
            align-items: center;
            justify-content: center;
        `;
        this.minimizeBtn.innerHTML = '🍅';
        this.minimizeBtn.title = t('minimize') || '最小化'; // i18n
        this.minimizeBtn.addEventListener('click', (e) => {
            e.preventDefault();
            e.stopPropagation();
            this.toggleMinimize();
        });

        const titleText = document.createElement('span');
        title.appendChild(this.minimizeBtn);
        title.appendChild(titleText);

        const headerButtons = document.createElement('div');
        headerButtons.style.cssText = `
            display: flex;
            align-items: center;
            gap: 4px;
        `;

        // 计时模式切换按钮
        this.modeToggleBtn = document.createElement('button');
        this.modeToggleBtn.className = 'pomodoro-mode-toggle';
        this.modeToggleBtn.style.cssText = `
            background: none;
            border: none;
            color: var(--b3-theme-on-surface);
            cursor: pointer;
            padding: 4px;
            border-radius: 4px;
            font-size: 14px;
            line-height: 1;
            opacity: 0.7;
            transition: all 0.2s;
            display: flex;
            align-items: center;
            justify-content: center;
        `;
        this.modeToggleBtn.innerHTML = this.isCountUp ? '⏱️' : '⏳';
        this.modeToggleBtn.title = this.isCountUp ? t('switchToCountdown') || '切换到倒计时' : t('switchToCountUp') || '切换到正计时';
        this.modeToggleBtn.addEventListener('click', (e) => {
            e.preventDefault();
            e.stopPropagation();
            this.toggleMode();
        });

        // 工作时间按钮
        const workBtn = document.createElement('button');
        workBtn.className = 'pomodoro-work-btn';
        workBtn.style.cssText = `
            background: none;
            border: none;
            color: var(--b3-theme-on-surface);
            cursor: pointer;
            padding: 4px;
            border-radius: 4px;
            font-size: 14px;
            line-height: 1;
            opacity: 0.7;
            transition: all 0.2s;
            display: flex;
            align-items: center;
            justify-content: center;
        `;
        workBtn.innerHTML = '💪';
        workBtn.title = t('pomodoroWork') || '工作时间';
        workBtn.addEventListener('click', (e) => {
            e.preventDefault();
            e.stopPropagation();
            this.startWorkTime();
        });

        // 短时休息按钮
        const shortBreakBtn = document.createElement('button');
        shortBreakBtn.className = 'pomodoro-break-btn';
        shortBreakBtn.style.cssText = `
            background: none;
            border: none;
            color: var(--b3-theme-on-surface);
            cursor: pointer;
            padding: 4px;
            border-radius: 4px;
            font-size: 14px;
            line-height: 1;
            opacity: 0.7;
            transition: all 0.2s;
            display: flex;
            align-items: center;
            justify-content: center;
        `;
        shortBreakBtn.innerHTML = '🍵';
        shortBreakBtn.title = t('pomodoroBreak') || '短时休息';
        shortBreakBtn.addEventListener('click', (e) => {
            e.preventDefault();
            e.stopPropagation();
            this.startShortBreak();
        });

        // 长时休息按钮
        const longBreakBtn = document.createElement('button');
        longBreakBtn.className = 'pomodoro-break-btn';
        longBreakBtn.style.cssText = `
            background: none;
            border: none;
            color: var(--b3-theme-on-surface);
            cursor: pointer;
            padding: 4px;
            border-radius: 4px;
            font-size: 14px;
            line-height: 1;
            opacity: 0.7;
            transition: all 0.2s;
            display: flex;
            align-items: center;
            justify-content: center;
        `;
        longBreakBtn.innerHTML = '🧘';
        longBreakBtn.title = t('pomodoroLongBreak') || '长时休息';
        longBreakBtn.addEventListener('click', (e) => {
            e.preventDefault();
            e.stopPropagation();
            this.startLongBreak();
        });

        // 展开/折叠按钮
        this.expandToggleBtn = document.createElement('button');
        this.expandToggleBtn.className = 'pomodoro-expand-toggle';
        this.expandToggleBtn.style.cssText = `
            background: none;
            border: none;
            color: var(--b3-theme-on-surface);
            cursor: pointer;
            padding: 4px;
            border-radius: 4px;
            font-size: 14px;
            line-height: 1;
            opacity: 0.7;
            transition: all 0.2s;
            display: flex;
            align-items: center;
            justify-content: center;
        `;
        this.expandToggleBtn.innerHTML = this.isExpanded ? '📉' : '📈';
        this.expandToggleBtn.title = this.isExpanded ? t('collapse') || '折叠' : t('expand') || '展开';
        this.expandToggleBtn.addEventListener('click', (e) => {
            e.preventDefault();
            e.stopPropagation();
            this.toggleExpand();
        });

        // 全屏模式切换按钮
        this.fullscreenBtn = document.createElement('button');
        this.fullscreenBtn.className = 'pomodoro-fullscreen-btn';
        this.fullscreenBtn.style.cssText = `
            background: none;
            border: none;
            color: var(--b3-theme-on-surface);
            cursor: pointer;
            padding: 4px;
            border-radius: 4px;
            font-size: 14px;
            line-height: 1;
            opacity: 0.7;
            transition: all 0.2s;
            display: flex;
            align-items: center;
            justify-content: center;
        `;
        this.fullscreenBtn.innerHTML = '🔳';
        this.fullscreenBtn.title = t('fullscreenMode') || '全屏模式';
        this.fullscreenBtn.addEventListener('click', (e) => {
            e.preventDefault();
            e.stopPropagation();
            this.toggleFullscreen();
        });

        const closeBtn = document.createElement('button');
        closeBtn.className = 'pomodoro-close';
        closeBtn.style.cssText = `
            background: none;
            border: none;
            color: var(--b3-theme-on-surface);
            cursor: pointer;
            padding: 4px;
            border-radius: 4px;
            font-size: 16px;
            line-height: 1;
            opacity: 0.7;
            transition: opacity 0.2s;
        `;
        closeBtn.innerHTML = '×';
        closeBtn.title = t('close') || '关闭';
        closeBtn.addEventListener('click', (e) => {
            e.preventDefault();
            e.stopPropagation();
            this.close();
        });

        headerButtons.appendChild(this.modeToggleBtn);
        headerButtons.appendChild(workBtn);
        headerButtons.appendChild(shortBreakBtn);
        headerButtons.appendChild(longBreakBtn);
        headerButtons.appendChild(this.expandToggleBtn);
        headerButtons.appendChild(this.fullscreenBtn); // 添加全屏按钮
        headerButtons.appendChild(closeBtn);
        header.appendChild(title);
        header.appendChild(headerButtons);

        // 主体内容
        const content = document.createElement('div');
        content.className = 'pomodoro-content';
        content.style.cssText = `
            padding: 0px 16px 6px;
        `;

        // 事件名称显示
        const eventTitle = document.createElement('div');
        eventTitle.className = 'pomodoro-event-title';
        eventTitle.style.cssText = `
            font-size: 14px;
            font-weight: 600;
            color: var(--b3-theme-on-surface);
            text-align: center;
            border-radius: 6px;
            border: 1px solid var(--b3-theme-border);
            white-space: nowrap;
            overflow: hidden;
            text-overflow: ellipsis;
            margin-bottom: 5px;
            cursor: pointer;
            transition: all 0.2s ease;
            padding: 4px 8px;
            font-family: var(--b3-font-family) !important;
        `;
        eventTitle.textContent = this.reminder.title || t("unnamedNote");
        eventTitle.title = t("openNote") + ': ' + (this.reminder.title || t("unnamedNote"));

        // 添加悬停效果
        eventTitle.addEventListener('mouseenter', () => {
            eventTitle.style.backgroundColor = 'var(--b3-theme-surface-hover)';
            eventTitle.style.borderColor = 'var(--b3-theme-primary)';
        });
        eventTitle.addEventListener('mouseleave', () => {
            eventTitle.style.backgroundColor = 'transparent';
            eventTitle.style.borderColor = 'var(--b3-theme-border)';
        });

        // 添加点击事件
        eventTitle.addEventListener('click', (e) => {
            e.preventDefault();
            e.stopPropagation();
            this.openRelatedNote();
        });

        // 主要布局容器
        const mainContainer = document.createElement('div');
        mainContainer.className = 'pomodoro-main-container';
        mainContainer.style.cssText = `
            display: flex;
            align-items: center;
            gap: 16px;
            margin-bottom: 10px;
        `;

        // 左侧圆环进度条
        const progressContainer = document.createElement('div');
        progressContainer.style.cssText = `
            position: relative;
            width: 80px;
            height: 80px;
            flex-shrink: 0;
        `;

        // 创建 SVG 圆环
        const svg = document.createElementNS('http://www.w3.org/2000/svg', 'svg');
        svg.style.cssText = `
            width: 80px;
            height: 80px;
            transform: rotate(-90deg);
        `;
        svg.setAttribute('viewBox', '0 0 80 80');

        // 背景圆环
        const bgCircle = document.createElementNS('http://www.w3.org/2000/svg', 'circle');
        bgCircle.setAttribute('cx', '40');
        bgCircle.setAttribute('cy', '40');
        bgCircle.setAttribute('r', '36');
        bgCircle.setAttribute('fill', 'none');
        bgCircle.setAttribute('stroke', '#e0e0e0');
        bgCircle.setAttribute('stroke-width', '6');
        bgCircle.setAttribute('opacity', '0.3');

        // 进度圆环
        this.circularProgress = document.createElementNS('http://www.w3.org/2000/svg', 'circle');
        this.circularProgress.setAttribute('cx', '40');
        this.circularProgress.setAttribute('cy', '40');
        this.circularProgress.setAttribute('r', '36');
        this.circularProgress.setAttribute('fill', 'none');
        this.circularProgress.setAttribute('stroke', '#FF6B6B');
        this.circularProgress.setAttribute('stroke-width', '6');
        this.circularProgress.setAttribute('stroke-linecap', 'round');

        const circumference = 2 * Math.PI * 36;
        this.circularProgress.style.cssText = `
            stroke-dasharray: ${circumference};
            stroke-dashoffset: ${circumference};
            transition: stroke-dashoffset 0.3s ease, stroke 0.3s ease;
        `;

        svg.appendChild(bgCircle);
        svg.appendChild(this.circularProgress);

        // 圆环中心的控制按钮容器
        const centerContainer = document.createElement('div');
        centerContainer.style.cssText = `
            position: absolute;
            top: 50%;
            left: 50%;
            transform: translate(-50%, -50%);
            display: flex;
            align-items: center;
            justify-content: center;
            width: 60px;
            height: 60px;
        `;

        // 状态图标
        const statusIcon = document.createElement('div');
        statusIcon.className = 'pomodoro-status-icon';
        statusIcon.style.cssText = `
            font-size: 28px;
            line-height: 1;
            display: flex;
            align-items: center;
            justify-content: center;
            width: 100%;
            height: 100%;
            position: absolute;
            top: 0;
            left: 0;
            transition: opacity 0.2s ease;
        `;
        statusIcon.innerHTML = '🍅';

        this.startPauseBtn = document.createElement('button');
        this.startPauseBtn.className = 'circle-control-btn';
        this.startPauseBtn.style.cssText = `
            background: rgba(255, 255, 255, 0.9);
            border: none;
            cursor: pointer;
            font-size: 18px;
            color: var(--b3-theme-on-surface);
            padding: 0;
            border-radius: 50%;
            transition: all 0.2s ease;
            display: flex;
            align-items: center;
            justify-content: center;
            width: 32px;
            height: 32px;
            position: absolute;
            top: 50%;
            left: 50%;
            transform: translate(-50%, -50%);
            opacity: 0;
            box-shadow: 0 2px 8px rgba(0, 0, 0, 0.1);
            backdrop-filter: blur(4px);
        `;
        this.startPauseBtn.innerHTML = '▶️';
        this.startPauseBtn.addEventListener('click', () => this.toggleTimer());

        this.stopBtn = document.createElement('button');
        this.stopBtn.className = 'circle-control-btn';
        this.stopBtn.style.cssText = `
            background: rgba(255, 255, 255, 0.9);
            border: none;
            cursor: pointer;
            font-size: 14px;
            color: var(--b3-theme-on-surface);
            padding: 0;
            border-radius: 50%;
            transition: all 0.2s ease;
            display: none;
            align-items: center;
            justify-content: center;
            width: 28px;
            height: 28px;
            position: absolute;
            top: 50%;
            left: 50%;
            transform: translate(-50%, -50%) translateX(16px);
            opacity: 0;
            box-shadow: 0 2px 8px rgba(0, 0, 0, 0.1);
            backdrop-filter: blur(4px);
        `;
        this.stopBtn.innerHTML = '⏹';
        this.stopBtn.addEventListener('click', () => this.resetTimer());

        // 添加悬浮效果
        centerContainer.addEventListener('mouseenter', () => {
            // 状态图标变透明
            statusIcon.style.opacity = '0.3';

            if (!this.isRunning) {
                // 未运行状态：显示开始按钮
                this.startPauseBtn.style.opacity = '1';
                this.startPauseBtn.style.transform = 'translate(-50%, -50%)';
                this.stopBtn.style.opacity = '0';
                this.stopBtn.style.display = 'none';
            } else if (this.isPaused) {
                // 暂停状态：显示继续按钮和停止按钮
                this.startPauseBtn.style.opacity = '1';
                this.stopBtn.style.opacity = '1';
                this.stopBtn.style.display = 'flex';
                this.startPauseBtn.style.transform = 'translate(-50%, -50%) translateX(-12px)';
                this.stopBtn.style.transform = 'translate(-50%, -50%) translateX(12px)';
            } else {
                // 运行状态：显示暂停按钮
                this.startPauseBtn.style.opacity = '1';
                this.startPauseBtn.style.transform = 'translate(-50%, -50%)';
                this.stopBtn.style.opacity = '0';
                this.stopBtn.style.display = 'none';
            }
        });

        centerContainer.addEventListener('mouseleave', () => {
            // 状态图标恢复
            statusIcon.style.opacity = '1';

            // 隐藏所有按钮并重置位置
            this.startPauseBtn.style.opacity = '0';
            this.stopBtn.style.opacity = '0';
            this.stopBtn.style.display = 'none';
            this.startPauseBtn.style.transform = 'translate(-50%, -50%)';
            this.stopBtn.style.transform = 'translate(-50%, -50%) translateX(16px)';
        });

        centerContainer.appendChild(statusIcon);
        centerContainer.appendChild(this.startPauseBtn);
        centerContainer.appendChild(this.stopBtn);

        progressContainer.appendChild(svg);
        progressContainer.appendChild(centerContainer);

        // 右侧时间和状态信息
        const timeInfo = document.createElement('div');
        timeInfo.style.cssText = `
            flex: 1;
            display: flex;
            flex-direction: column;
            gap: 4px;
        `;

        this.statusDisplay = document.createElement('div');
        this.statusDisplay.className = 'pomodoro-status';
        this.statusDisplay.style.cssText = `
            font-size: 12px;
            color: var(--b3-theme-on-surface-variant);
            font-weight: 500;
            text-transform: uppercase;
            letter-spacing: 0.5px;
        `;
        this.statusDisplay.textContent = t('pomodoroWork') || '工作时间';

        this.timeDisplay = document.createElement('div');
        this.timeDisplay.className = 'pomodoro-time';
        this.timeDisplay.style.cssText = `
            font-size: 24px;
            font-weight: 700;
            color: var(--b3-theme-on-surface);
            font-variant-numeric: tabular-nums;
            line-height: 1.2;
            cursor: pointer;
            user-select: none;
            border-radius: 4px;
            padding: 2px 4px;
            transition: background-color 0.2s;
        `;
        this.timeDisplay.title = t('editTime') || '双击编辑时间';

        // 添加双击事件监听器
        this.timeDisplay.addEventListener('dblclick', (e) => {
            e.preventDefault();
            e.stopPropagation();
            this.editTime();
        });

        // 添加悬停效果
        this.timeDisplay.addEventListener('mouseenter', () => {
            this.timeDisplay.style.backgroundColor = 'var(--b3-theme-surface-hover)';
        });
        this.timeDisplay.addEventListener('mouseleave', () => {
            this.timeDisplay.style.backgroundColor = 'transparent';
        });

        // 番茄数量显示（正计时模式下显示）
        const pomodoroCountContainer = document.createElement('div');
        pomodoroCountContainer.className = 'pomodoro-count';
        pomodoroCountContainer.style.cssText = `
            font-size: 14px;
            color: var(--b3-theme-on-surface-variant);
            display: flex;
            align-items: center;
            gap: 4px;
            justify-content: space-between;
            width: 100%;
        `;

        // 番茄数量左侧部分
        const pomodoroCountLeft = document.createElement('div');
        pomodoroCountLeft.style.cssText = `
            display: flex;
            align-items: center;
            gap: 4px;
        `;
        pomodoroCountLeft.innerHTML = `🍅 <span id="pomodoroCount">${this.completedPomodoros}</span>`;

        // 音量控制容器（右侧）
        const volumeControlContainer = document.createElement('div');
        volumeControlContainer.style.cssText = `
            display: flex;
            align-items: center;
            gap: 4px;
            position: relative;
        `;

        // 创建声音控制按钮
        this.soundControlBtn = document.createElement('button');
        this.soundControlBtn.className = 'pomodoro-sound-control';
        this.soundControlBtn.style.cssText = `
            background: none;
            border: none;
            color: var(--b3-theme-on-surface-variant);
            cursor: pointer;
            padding: 4px;
            border-radius: 4px;
            font-size: 14px;
            line-height: 1;
            opacity: 0.7;
            transition: all 0.2s;
            display: flex;
            align-items: center;
            justify-content: center;
            position: relative;
        `;
        this.soundControlBtn.innerHTML = this.isBackgroundAudioMuted ? '🔇' : '🔊';
        this.soundControlBtn.title = this.isBackgroundAudioMuted ? t('enableBackgroundAudio') || '开启背景音' : t('muteBackgroundAudio') || '静音背景音';

        // 创建音量控制容器
        this.createVolumeControl();

        // 将音量容器添加到声音按钮的父容器中
        volumeControlContainer.appendChild(this.soundControlBtn);
        volumeControlContainer.appendChild(this.volumeContainer);

        // 组装番茄数量容器
        pomodoroCountContainer.appendChild(pomodoroCountLeft);
        pomodoroCountContainer.appendChild(volumeControlContainer);

        // 添加声音控制按钮事件
        this.soundControlBtn.addEventListener('click', (e) => {
            e.preventDefault();
            e.stopPropagation();
            this.toggleBackgroundAudio();
        });

        // 添加音量控制悬浮事件
        this.addVolumeControlEvents(volumeControlContainer);

        timeInfo.appendChild(this.statusDisplay);
        timeInfo.appendChild(this.timeDisplay);
        timeInfo.appendChild(pomodoroCountContainer);

        mainContainer.appendChild(progressContainer);
        mainContainer.appendChild(timeInfo);

        // 统计信息容器
        this.statsContainer = document.createElement('div');
        this.statsContainer.className = 'pomodoro-stats';
        this.statsContainer.style.cssText = `
            display: ${this.isExpanded ? 'flex' : 'none'};
            justify-content: space-between;
            padding: 12px;
            background: var(--b3-theme-surface);
            border-radius: 8px;
            transition: all 0.3s ease;
        `;

        const todayStats = document.createElement('div');
        todayStats.style.cssText = `
            flex: 1;
            text-align: center;
            padding: 0 8px;
        `;

        const todayLabel = document.createElement('div');
        todayLabel.style.cssText = `
            font-size: 11px;
            color: var(--b3-theme-on-surface-variant);
            margin-bottom: 4px;
        `;
        todayLabel.textContent = t('todayFocus') || '今日专注';

        this.todayFocusDisplay = document.createElement('div');
        this.todayFocusDisplay.style.cssText = `
            font-size: 16px;
            font-weight: 600;
            color: #FF6B6B;
        `;

        todayStats.appendChild(todayLabel);
        todayStats.appendChild(this.todayFocusDisplay);

        const weekStats = document.createElement('div');
        weekStats.style.cssText = `
            flex: 1;
            text-align: center;
            padding: 0 8px;
            border-left: 1px solid var(--b3-theme-border);
        `;

        const weekLabel = document.createElement('div');
        weekLabel.style.cssText = `
            font-size: 11px;
            color: var(--b3-theme-on-surface-variant);
            margin-bottom: 4px;
        `;
        weekLabel.textContent = t('weekFocus') || '本周专注';

        this.weekFocusDisplay = document.createElement('div');
        this.weekFocusDisplay.style.cssText = `
            font-size: 16px;
            font-weight: 600;
            color: #4CAF50;
        `;

        weekStats.appendChild(weekLabel);
        weekStats.appendChild(this.weekFocusDisplay);

        this.statsContainer.appendChild(todayStats);
        this.statsContainer.appendChild(weekStats);

        content.appendChild(eventTitle);
        content.appendChild(mainContainer);
        content.appendChild(this.statsContainer);

        this.container.appendChild(this.minimizedView);
        this.container.appendChild(header);
        this.container.appendChild(content);

        // 添加拖拽功能
        this.makeDraggable(header);

        // 更新显示
        this.updateDisplay();

        document.body.appendChild(this.container);
    }

    private createVolumeControl() {
        // 创建音量控制容器
        this.volumeContainer = document.createElement('div');
        this.volumeContainer.className = 'pomodoro-volume-container';
        this.volumeContainer.style.cssText = `
            position: absolute;
            right: 0;
            top: 50%;
            transform: translateY(-50%);
            background: var(--b3-theme-surface);
            border: 1px solid var(--b3-theme-border);
            border-radius: 20px;
            padding: 8px 12px;
            display: none;
            align-items: center;
            gap: 8px;
            box-shadow: 0 4px 12px rgba(0, 0, 0, 0.15);
            backdrop-filter: blur(8px);
            z-index: 1000;
            white-space: nowrap;
            min-width: 120px;
        `;

        // 音量图标
        const volumeIcon = document.createElement('span');
        volumeIcon.style.cssText = `
            font-size: 14px;
            opacity: 0.7;
        `;
        volumeIcon.textContent = '🔊';

        // 音量滑块
        this.volumeSlider = document.createElement('input');
        this.volumeSlider.type = 'range';
        this.volumeSlider.min = '0';
        this.volumeSlider.max = '1';
        this.volumeSlider.step = '0.1';
        this.volumeSlider.value = this.backgroundVolume.toString();
        this.volumeSlider.style.cssText = `
            flex: 1;
            height: 4px;
            background: var(--b3-theme-surface-lighter);
            border-radius: 2px;
            outline: none;
            cursor: pointer;
            -webkit-appearance: none;
            appearance: none;
        `;

        // 滑块样式
        const style = document.createElement('style');
        style.textContent = `
            .pomodoro-volume-container input[type="range"]::-webkit-slider-thumb {
                appearance: none;
                width: 12px;
                height: 12px;
                border-radius: 50%;
                background: var(--b3-theme-primary);
                cursor: pointer;
                border: none;
                box-shadow: 0 1px 3px rgba(0, 0, 0, 0.2);
            }
            .pomodoro-volume-container input[type="range"]::-moz-range-thumb {
                appearance: none;
                width: 12px;
                height: 12px;
                border-radius: 50%;
                background: var(--b3-theme-primary);
                cursor: pointer;
                border: none;
                box-shadow: 0 1px 3px rgba(0, 0, 0, 0.2);
            }
        `;
        document.head.appendChild(style);

        // 音量百分比显示
        const volumePercent = document.createElement('span');
        volumePercent.style.cssText = `
            font-size: 12px;
            color: var(--b3-theme-on-surface-variant);
            min-width: 30px;
            text-align: right;
        `;
        volumePercent.textContent = Math.round(this.backgroundVolume * 100) + '%';

        // 滑块事件
        this.volumeSlider.addEventListener('input', (e) => {
            const volume = parseFloat(e.target.value);
            this.backgroundVolume = volume;
            volumePercent.textContent = Math.round(volume * 100) + '%';
            this.updateAudioVolume();
        });

        this.volumeContainer.appendChild(volumeIcon);
        this.volumeContainer.appendChild(this.volumeSlider);
        this.volumeContainer.appendChild(volumePercent);
    }

    private addVolumeControlEvents(container: HTMLElement) {
        let hoverTimer: number = null;

        // 鼠标进入事件
        container.addEventListener('mouseenter', () => {
            // 清除可能存在的隐藏定时器
            if (hoverTimer) {
                clearTimeout(hoverTimer);
                hoverTimer = null;
            }

            // 只有在非静音状态下才显示音量控制
            if (!this.isBackgroundAudioMuted) {
                this.volumeContainer.style.display = 'flex';
                // 添加动画效果
                this.volumeContainer.style.opacity = '0';
                this.volumeContainer.style.transform = 'translateY(-50%) scale(0.9)';

                requestAnimationFrame(() => {
                    this.volumeContainer.style.transition = 'opacity 0.2s ease, transform 0.2s ease';
                    this.volumeContainer.style.opacity = '1';
                    this.volumeContainer.style.transform = 'translateY(-50%) scale(1)';
                });
            }
        });

        // 鼠标离开事件
        container.addEventListener('mouseleave', () => {
            // 延迟隐藏，给用户时间移动到音量控制上
            hoverTimer = window.setTimeout(() => {
                this.volumeContainer.style.opacity = '0';
                this.volumeContainer.style.transform = 'translateY(-50%) scale(0.9)';

                setTimeout(() => {
                    this.volumeContainer.style.display = 'none';
                    this.volumeContainer.style.transition = 'none';
                }, 200);
            }, 300);
        });

        // 音量容器本身的悬浮事件，防止鼠标移动到音量控制上时隐藏
        this.volumeContainer.addEventListener('mouseenter', () => {
            if (hoverTimer) {
                clearTimeout(hoverTimer);
                hoverTimer = null;
            }
        });

        this.volumeContainer.addEventListener('mouseleave', () => {
            hoverTimer = window.setTimeout(() => {
                this.volumeContainer.style.opacity = '0';
                this.volumeContainer.style.transform = 'translateY(-50%) scale(0.9)';

                setTimeout(() => {
                    this.volumeContainer.style.display = 'none';
                    this.volumeContainer.style.transition = 'none';
                }, 200);
            }, 100);
        });
    }

    private toggleBackgroundAudio() {
        this.isBackgroundAudioMuted = !this.isBackgroundAudioMuted;

        // 更新按钮显示
        this.soundControlBtn.innerHTML = this.isBackgroundAudioMuted ? '🔇' : '🔊';
        this.soundControlBtn.title = this.isBackgroundAudioMuted ? t('enableBackgroundAudio') || '开启背景音' : t('muteBackgroundAudio') || '静音背景音';

        // 更新音频音量
        this.updateAudioVolume();

        // 如果取消静音，确保音量控制事件正常工作
        if (!this.isBackgroundAudioMuted) {
            // 重新更新音量滑块显示
            const volumePercent = this.volumeContainer.querySelector('span:last-child');
            if (volumePercent) {
                volumePercent.textContent = Math.round(this.backgroundVolume * 100) + '%';
            }
            if (this.volumeSlider) {
                this.volumeSlider.value = this.backgroundVolume.toString();
            }
        }

        // 立即隐藏音量控制（如果是静音）
        if (this.isBackgroundAudioMuted && this.volumeContainer) {
            this.volumeContainer.style.display = 'none';
        }

        const statusText = this.isBackgroundAudioMuted ? (t('backgroundAudioMuted') || '背景音已静音') : (t('backgroundAudioEnabled') || '背景音已开启');
        showMessage(statusText, 1500);
    }

    private updateAudioVolume() {
        const volume = this.isBackgroundAudioMuted ? 0 : this.backgroundVolume;

        if (this.workAudio) {
            this.workAudio.volume = volume;
        }
        if (this.breakAudio) {
            this.breakAudio.volume = volume;
        }
        if (this.longBreakAudio) {
            this.longBreakAudio.volume = volume;
        }
    }
    private createMinimizedView() {
        this.minimizedView = document.createElement('div');
        this.minimizedView.className = 'pomodoro-minimized-view';
        this.minimizedView.style.display = 'none';

        // 进度背景
        this.minimizedBg = document.createElement('div');
        this.minimizedBg.className = 'pomodoro-minimized-bg';

        // 白色覆盖层
        this.minimizedOverlay = document.createElement('div');
        this.minimizedOverlay.className = 'pomodoro-minimized-overlay';

        // 中心图标
        this.minimizedIcon = document.createElement('div');
        this.minimizedIcon.className = 'pomodoro-minimized-icon';
        this.minimizedIcon.innerHTML = '🍅';

        // 恢复按钮
        this.restoreBtn = document.createElement('button');
        this.restoreBtn.className = 'pomodoro-restore-btn';
        this.restoreBtn.innerHTML = '↗';
        this.restoreBtn.title = '恢复窗口';
        this.restoreBtn.addEventListener('click', (e) => {
            e.preventDefault();
            e.stopPropagation();
            this.restore();
        });

        this.minimizedView.appendChild(this.minimizedBg);
        this.minimizedView.appendChild(this.minimizedOverlay);
        this.minimizedView.appendChild(this.minimizedIcon);
        this.minimizedView.appendChild(this.restoreBtn);

        // 添加拖拽功能到最小化视图（但排除恢复按钮）
        this.makeDraggable(this.minimizedView);
    }

    private toggleMinimize() {
        if (this.isMinimized) {
            this.restore();
        } else {
            this.minimize();
        }
    }

    private minimize() {
        this.isMinimized = true;

        // 添加最小化动画类
        this.container.classList.add('minimizing');

        setTimeout(() => {
            this.container.classList.remove('minimizing');
            this.container.classList.add('minimized');
            this.updateMinimizedDisplay();
        }, 300);
    }

    private restore() {
        this.isMinimized = false;

        // 添加展开动画类
        this.container.classList.remove('minimized');

        setTimeout(() => {
            // 恢复时不显示统计数据
            // this.isExpanded = false;
            // this.statsContainer.style.display = 'none';
            // this.expandToggleBtn.innerHTML = '📈';
            // this.expandToggleBtn.title = '展开';
            this.updateDisplay();
        }, 300);
    }

    private updateMinimizedDisplay() {
        if (!this.isMinimized) return;

        // 计算进度
        let progress = 0;
        let color = '#FF6B6B'; // 默认工作时间颜色

        if (this.isCountUp) {
            if (this.isWorkPhase) {
                // 正计时工作时间：显示当前番茄的进度
                const pomodoroLength = this.settings.workDuration * 60;
                const currentCycleTime = this.timeElapsed % pomodoroLength;
                progress = currentCycleTime / pomodoroLength;
                color = '#FF6B6B';
            } else {
                // 正计时休息时间：显示休息进度
                const totalBreakTime = this.isLongBreak ?
                    this.settings.longBreakDuration * 60 :
                    this.settings.breakDuration * 60;
                progress = (totalBreakTime - this.breakTimeLeft) / totalBreakTime;
                color = this.isLongBreak ? '#9C27B0' : '#4CAF50';
            }
        } else {
            // 倒计时模式：显示完成进度
            progress = (this.totalTime - this.timeLeft) / this.totalTime;
            if (this.isWorkPhase) {
                color = '#FF6B6B';
            } else {
                color = this.isLongBreak ? '#9C27B0' : '#4CAF50';
            }
        }

        // 确保进度在0-1范围内
        progress = Math.max(0, Math.min(1, progress));

        // 转换为角度（360度 = 100%进度）
        const angle = progress * 360;

        // 更新CSS变量
        this.minimizedBg.style.setProperty('--progress-color', color);
        this.minimizedBg.style.setProperty('--progress-angle', `${angle}deg`);

        // 更新图标
        if (this.isWorkPhase) {
            this.minimizedIcon.innerHTML = '🍅';
        } else {
            this.minimizedIcon.innerHTML = this.isLongBreak ? '🧘' : '🍵';
        }
    }

    private makeDraggable(handle: HTMLElement) {
        let isDragging = false;
        let currentX = 0;
        let currentY = 0;
        let initialX = 0;
        let initialY = 0;

        handle.addEventListener('mousedown', (e) => {
            // 如果点击的是恢复按钮，不触发拖拽
            if (e.target === this.restoreBtn) {
                return;
            }

            // 如果是最小化视图，允许拖拽
            if (this.isMinimized || !e.target.closest('button')) {
                e.preventDefault();
                isDragging = true;

                const rect = this.container.getBoundingClientRect();
                initialX = e.clientX - rect.left;
                initialY = e.clientY - rect.top;

                this.container.style.transition = 'none';
                this.container.style.pointerEvents = 'none';

                // 最小化状态下保持指针事件
                if (this.isMinimized) {
                    this.container.style.pointerEvents = 'auto';
                    // 确保恢复按钮的事件不被阻止
                    this.restoreBtn.style.pointerEvents = 'auto';
                } else {
                    const buttons = this.container.querySelectorAll('button');
                    buttons.forEach(btn => {
                        btn.style.pointerEvents = 'auto';
                    });
                }

                document.addEventListener('mousemove', drag);
                document.addEventListener('mouseup', stopDrag);
            }
        });

        const drag = (e) => {
            if (!isDragging) return;

            e.preventDefault();
            currentX = e.clientX - initialX;
            currentY = e.clientY - initialY;

            const maxX = window.innerWidth - this.container.offsetWidth;
            const maxY = window.innerHeight - this.container.offsetHeight;

            currentX = Math.max(0, Math.min(currentX, maxX));
            currentY = Math.max(0, Math.min(currentY, maxY));

            // 清除原有的定位样式，使用left和top进行拖拽定位
            this.container.style.left = currentX + 'px';
            this.container.style.top = currentY + 'px';
            this.container.style.right = 'auto';
            this.container.style.bottom = 'auto';
        };

        const stopDrag = () => {
            isDragging = false;
            this.container.style.transition = 'transform 0.2s ease, opacity 0.2s ease';
            this.container.style.pointerEvents = 'auto';

            document.removeEventListener('mousemove', drag);
            document.removeEventListener('mouseup', stopDrag);
        };
    }

    private toggleMode() {
        if (this.isRunning) {
            showMessage(t('pleaseStopTimerFirst') || '请先停止当前计时器再切换模式', 2000);
            return;
        }

        this.isCountUp = !this.isCountUp;



        // 更新标题图标

        this.modeToggleBtn.innerHTML = this.isCountUp ? '⏱️' : '⏳';
        this.modeToggleBtn.title = this.isCountUp ? t('switchToCountdown') || '切换到倒计时' : t('switchToCountUp') || '切换到正计时';

        // 重置状态
        this.resetTimer();

        const modeText = this.isCountUp ? (t('countUpMode') || '正计时') : (t('countdownMode') || '倒计时');
        showMessage((t('switchedToMode') || '已切换到') + modeText + (t('mode') || '模式'), 2000);
    }

    private toggleExpand() {
        this.isExpanded = !this.isExpanded;

        if (this.isExpanded) {
            this.statsContainer.style.display = 'flex';
            this.expandToggleBtn.innerHTML = '📉';
            this.expandToggleBtn.title = '折叠';
            this.container.style.height = 'auto';
        } else {
            this.statsContainer.style.display = 'none';
            this.expandToggleBtn.innerHTML = '📈';
            this.expandToggleBtn.title = '展开';
            this.container.style.height = 'auto';
        }

        if (this.isExpanded) {
            this.updateStatsDisplay();
        }
    }

    private async updateStatsDisplay() {
        if (!this.isExpanded) return;

        try {
            const todayTime = this.recordManager.getTodayFocusTime();
            const weekTime = this.recordManager.getWeekFocusTime();

            this.todayFocusDisplay.textContent = this.recordManager.formatTime(todayTime);
            this.weekFocusDisplay.textContent = this.recordManager.formatTime(weekTime);

            const dailyFocusGoalHours = this.settings.dailyFocusGoal ?? 0;
            if (dailyFocusGoalHours > 0) {
                const goalMinutes = dailyFocusGoalHours * 60;
                const progress = Math.min((todayTime / goalMinutes) * 100, 100);
                this.statsContainer.style.background = `linear-gradient(to right, var(--b3-card-success-background) ${progress}%, var(--b3-theme-surface) ${progress}%)`;

                if (todayTime >= goalMinutes) {
                    this.todayFocusDisplay.style.color = 'rgb(76, 175, 80)';
                } else {
                    this.todayFocusDisplay.style.color = '#FF6B6B';
                }
            } else {
                this.statsContainer.style.background = 'var(--b3-theme-surface)';
                this.todayFocusDisplay.style.color = '#FF6B6B';
            }
        } catch (error) {
            console.error('更新统计显示失败:', error);
            this.todayFocusDisplay.textContent = '0m';
            this.weekFocusDisplay.textContent = '0m';
        }
    }

    private updateDisplay() {
        let displayTime: number;
        let minutes: number;
        let seconds: number;

        if (this.isCountUp) {
            // 正计时模式
            if (this.isWorkPhase) {
                // 工作时间：正计时显示
                displayTime = this.timeElapsed;
                minutes = Math.floor(displayTime / 60);
                seconds = displayTime % 60;
            } else {
                // 休息时间：倒计时显示
                displayTime = this.breakTimeLeft;
                minutes = Math.floor(displayTime / 60);
                seconds = displayTime % 60;
            }
        } else {
            // 倒计时模式
            displayTime = this.timeLeft;
            minutes = Math.floor(displayTime / 60);
            seconds = displayTime % 60;
        }

        this.timeDisplay.textContent = `${minutes.toString().padStart(2, '0')}:${seconds.toString().padStart(2, '0')}`;

        // 进度条逻辑
        let progress: number;
        const circumference = 2 * Math.PI * 36;

        if (this.isCountUp && this.isWorkPhase) {
            // 正计时工作时间：根据番茄时长计算当前番茄的进度
            const pomodoroLength = this.settings.workDuration * 60;
            const currentCycleTime = this.timeElapsed % pomodoroLength;
            progress = currentCycleTime / pomodoroLength;
        } else if (this.isCountUp && !this.isWorkPhase) {
            // 正计时休息时间：倒计时进度
            const totalBreakTime = this.isLongBreak ?
                this.settings.longBreakDuration * 60 :
                this.settings.breakDuration * 60;
            progress = (totalBreakTime - this.breakTimeLeft) / totalBreakTime;
        } else {
            // 倒计时模式
            progress = ((this.totalTime - this.timeLeft) / this.totalTime);
        }

        const offset = circumference * (1 - progress);
        this.circularProgress.style.strokeDashoffset = offset.toString();

        // 更新颜色和状态显示
        let color = '#FF6B6B';
        let statusText = t('pomodoroWork') || '工作时间';
        let statusIconHtml = '🍅';

        if (!this.isWorkPhase) {
            if (this.isLongBreak) {
                color = '#9C27B0';
                statusText = t('pomodoroLongBreak') || '长时休息';
                statusIconHtml = '🧘‍♀️';
            } else {
                color = '#4CAF50';
                statusText = t('pomodoroBreak') || '短时休息';
                statusIconHtml = '🍵';
            }
        }

        this.circularProgress.setAttribute('stroke', color);
        this.statusDisplay.textContent = statusText;

        // 更新状态图标
        const statusIcon = this.container.querySelector('.pomodoro-status-icon');
        if (statusIcon) {
            statusIcon.innerHTML = statusIconHtml;
        }

        // 更新番茄数量
        const pomodoroCountElement = this.container.querySelector('#pomodoroCount');
        if (pomodoroCountElement) {
            pomodoroCountElement.textContent = this.completedPomodoros.toString();
        }

        // 更新按钮状态和位置
        if (!this.isRunning) {
            this.startPauseBtn.innerHTML = '▶️';
            // 重置按钮位置
            this.startPauseBtn.style.transform = 'translate(-50%, -50%)';
            this.stopBtn.style.display = 'none';
        } else if (this.isPaused) {
            this.startPauseBtn.innerHTML = '▶️';
            this.stopBtn.style.display = 'flex';
            // 暂停状态下不自动设置位置，让mouseenter事件处理
        } else {
            this.startPauseBtn.innerHTML = '⏸';
            // 重置按钮位置
            this.startPauseBtn.style.transform = 'translate(-50%, -50%)';
            this.stopBtn.style.display = 'none';
        }

        // 如果是最小化状态，更新最小化显示
        if (this.isMinimized) {
            this.updateMinimizedDisplay();
            return;
        }
    }

    private toggleTimer() {
        // 确保在用户手势上下文中初始化音频
        if (!this.audioInitialized) {
            this.initializeAudioPlayback();
        }

        if (!this.isRunning) {
            this.startTimer();
        } else {
            if (this.isPaused) {
                this.resumeTimer();
            } else {
                this.pauseTimer();
                // 暂停后立即显示继续和停止按钮
                const statusIcon = this.container.querySelector('.pomodoro-status-icon');
                if (statusIcon) {
                    statusIcon.style.opacity = '0.3';
                }
                this.startPauseBtn.style.opacity = '1';
                this.stopBtn.style.opacity = '1';
                this.stopBtn.style.display = 'flex';
                this.startPauseBtn.style.transform = 'translate(-50%, -50%) translateX(-12px)';
                this.stopBtn.style.transform = 'translate(-50%, -50%) translateX(12px)';
            }
        }

        // 立即更新显示
        this.updateDisplay();
    }

    private async startTimer() {
        this.isRunning = true;
        this.isPaused = false;

        // 改进的时间继承逻辑
        if (this.startTime === 0) {
            // 新番茄钟或重置后的首次启动
            if (this.isCountUp) {
                // 正计时模式：从已有的时间开始
                this.startTime = Date.now() - (this.timeElapsed * 1000);
            } else {
                // 倒计时模式：从已有的进度开始
                const elapsedTime = this.totalTime - this.timeLeft;
                this.startTime = Date.now() - (elapsedTime * 1000);
            }
        } else {
            // 继承状态后的启动，调整开始时间以保持正确的经过时间
            if (this.isCountUp) {
                if (this.isWorkPhase) {
                    // 正计时工作时间：基于当前已用时间重新计算开始时间
                    this.startTime = Date.now() - (this.timeElapsed * 1000);
                } else {
                    // 正计时休息时间：基于剩余时间重新计算开始时间
                    const totalBreakTime = this.isLongBreak ?
                        this.settings.longBreakDuration * 60 :
                        this.settings.breakDuration * 60;
                    const usedBreakTime = totalBreakTime - this.breakTimeLeft;
                    this.startTime = Date.now() - (usedBreakTime * 1000);
                }
            } else {
                // 倒计时模式：基于剩余时间重新计算开始时间
                const elapsedTime = this.totalTime - this.timeLeft;
                this.startTime = Date.now() - (elapsedTime * 1000);
            }
        }

        this.lastUpdateTime = Date.now();

        // 播放对应的背景音
        if (this.isWorkPhase && this.workAudio) {
            await this.safePlayAudio(this.workAudio);
        } else if (!this.isWorkPhase) {
            if (this.isLongBreak && this.longBreakAudio) {
                await this.safePlayAudio(this.longBreakAudio);
            } else if (!this.isLongBreak && this.breakAudio) {
                await this.safePlayAudio(this.breakAudio);
            }
        }

        // 启动随机提示音定时器（仅在工作时间）
        if (this.isWorkPhase) {
            this.startRandomNotificationTimer();
        }

        this.timer = window.setInterval(() => {
            const currentTime = Date.now();
            const elapsedSinceStart = Math.floor((currentTime - this.startTime) / 1000);

            if (this.isCountUp) {
                if (this.isWorkPhase) {
                    // 正计时工作时间：直接使用经过的时间
                    this.timeElapsed = elapsedSinceStart;

                    // 检查是否完成一个番茄
                    const pomodoroLength = this.settings.workDuration * 60;
                    const currentCycleTime = this.timeElapsed % pomodoroLength;

                    if (this.timeElapsed > 0 && currentCycleTime === 0) {
                        this.completePomodoroPhase();
                    }
                } else {
                    // 正计时休息时间：倒计时显示
                    const totalBreakTime = this.isLongBreak ?
                        this.settings.longBreakDuration * 60 :
                        this.settings.breakDuration * 60;

                    this.breakTimeLeft = totalBreakTime - elapsedSinceStart;

                    if (this.breakTimeLeft <= 0) {
                        this.breakTimeLeft = 0;
                        this.completeBreakPhase();
                    }
                }
            } else {
                // 倒计时模式：从总时间减去经过的时间
                this.timeLeft = this.totalTime - elapsedSinceStart;

                if (this.timeLeft <= 0) {
                    this.timeLeft = 0;
                    this.completePhase();
                }
            }

            this.updateDisplay();
        }, 500);

        const phaseText = this.isWorkPhase ? '工作时间' : (this.isLongBreak ? '长时休息' : '短时休息');
        const modeText = (this.isCountUp && this.isWorkPhase) ? '正计时' : '倒计时';
        showMessage(`${phaseText}${modeText}继续进行中`);

        // 更新显示
        this.updateDisplay();
    }
    private pauseTimer() {
        this.isPaused = true;

        if (this.timer) {
            clearInterval(this.timer);
            this.timer = null;
        }

        // 记录暂停时已经经过的时间
        const currentTime = Date.now();
        this.pausedTime = currentTime - this.startTime;

        // 停止随机提示音定时器
        this.stopRandomNotificationTimer();

        // 暂停所有背景音
        if (this.workAudio) {
            this.workAudio.pause();
        }
        if (this.breakAudio) {
            this.breakAudio.pause();
        }
        if (this.longBreakAudio) {
            this.longBreakAudio.pause();
        }

        // 更新显示
        this.updateDisplay();
    }

    private async resumeTimer() {
        this.isPaused = false;

        // 重新计算开始时间，保持已暂停的时间
        this.startTime = Date.now() - this.pausedTime;

        // 恢复对应的背景音
        if (this.isWorkPhase && this.workAudio) {
            await this.safePlayAudio(this.workAudio);
        } else if (!this.isWorkPhase) {
            if (this.isLongBreak && this.longBreakAudio) {
                await this.safePlayAudio(this.longBreakAudio);
            } else if (!this.isLongBreak && this.breakAudio) {
                await this.safePlayAudio(this.breakAudio);
            }
        }

        // 重新启动随机提示音定时器（仅在工作时间）
        if (this.isWorkPhase) {
            this.startRandomNotificationTimer();
        }

        this.timer = window.setInterval(() => {
            const currentTime = Date.now();

            const elapsedSinceStart = Math.floor((currentTime - this.startTime) / 1000);

            if (this.isCountUp) {
                if (this.isWorkPhase) {
                    this.timeElapsed = elapsedSinceStart;

                    const pomodoroLength = this.settings.workDuration * 60;
                    const currentCycleTime = this.timeElapsed % pomodoroLength;

                    if (this.timeElapsed > 0 && currentCycleTime === 0) {
                        this.completePomodoroPhase();
                    }
                } else {
                    const totalBreakTime = this.isLongBreak ?
                        this.settings.longBreakDuration * 60 :
                        this.settings.breakDuration * 60;

                    this.breakTimeLeft = totalBreakTime - elapsedSinceStart;

                    if (this.breakTimeLeft <= 0) {
                        this.breakTimeLeft = 0;
                        this.completeBreakPhase();
                    }
                }
            } else {
                this.timeLeft = this.totalTime - elapsedSinceStart;

                if (this.timeLeft <= 0) {
                    this.timeLeft = 0;
                    this.completePhase();
                }
            }

            this.updateDisplay();
        }, 500);

        // 更新显示
        this.updateDisplay();
    }

    private async startWorkTime() {
        if (!this.audioInitialized) {
            await this.initializeAudioPlayback();
        }

        if (this.timer) {
            clearInterval(this.timer);
            this.timer = null;
        }

        this.stopAllAudio();
        this.stopRandomNotificationTimer(); // 停止随机提示音

        this.isWorkPhase = true;
        this.isLongBreak = false;
        this.isRunning = false;
        this.isPaused = false;
        this.pausedTime = 0; // 重置暂停时间
        this.startTime = 0; // 重置开始时间

        // 设置当前阶段的原始时长
        this.currentPhaseOriginalDuration = this.settings.workDuration;

        if (this.isCountUp) {
            this.timeElapsed = 0;
            // 不重置番茄计数，保持累计
            // this.completedPomodoros = 0;
        } else {
            this.timeLeft = this.settings.workDuration * 60;
            this.totalTime = this.timeLeft;
        }

        this.updateDisplay();
        showMessage('💪 ' + (t('pomodoroWork') || '开始工作时间'));
    }

    private async startShortBreak() {
        if (!this.audioInitialized) {
            await this.initializeAudioPlayback();
        }

        if (this.timer) {
            clearInterval(this.timer);
            this.timer = null;
        }

        this.stopAllAudio();
        this.stopRandomNotificationTimer(); // 停止随机提示音

        this.isWorkPhase = false;
        this.isLongBreak = false;
        this.isRunning = false;
        this.isPaused = false;
        this.pausedTime = 0; // 重置暂停时间
        this.startTime = 0; // 重置开始时间

        // 设置当前阶段的原始时长
        this.currentPhaseOriginalDuration = this.settings.breakDuration;

        if (this.isCountUp) {
            this.timeElapsed = 0;
            this.breakTimeLeft = this.settings.breakDuration * 60;
        } else {
            this.timeLeft = this.settings.breakDuration * 60;
            this.totalTime = this.timeLeft;
        }

        this.updateDisplay();
        showMessage('🍵 ' + (t('pomodoroBreak') || '开始短时休息'));
    }

    private async startLongBreak() {
        if (!this.audioInitialized) {
            await this.initializeAudioPlayback();
        }

        if (this.timer) {
            clearInterval(this.timer);
            this.timer = null;
        }

        this.stopAllAudio();
        this.stopRandomNotificationTimer(); // 停止随机提示音

        this.isWorkPhase = false;
        this.isLongBreak = true;
        this.isRunning = false;
        this.isPaused = false;
        this.pausedTime = 0; // 重置暂停时间
        this.startTime = 0; // 重置开始时间

        // 设置当前阶段的原始时长
        this.currentPhaseOriginalDuration = this.settings.longBreakDuration;

        if (this.isCountUp) {
            this.timeElapsed = 0;
            this.breakTimeLeft = this.settings.longBreakDuration * 60;
        } else {
            this.timeLeft = this.settings.longBreakDuration * 60;
            this.totalTime = this.timeLeft;
        }

        this.updateDisplay();
        showMessage('🧘 ' + (t('pomodoroLongBreak') || '开始长时休息'));
    }

    private async resetTimer() {
        // 如果是正计时工作模式下手动停止，并且有专注时间，则记录
        if (this.isCountUp && this.isWorkPhase && this.timeElapsed > 0) {
            const eventId = this.reminder.isRepeatInstance ? this.reminder.originalId : this.reminder.id;
            const eventTitle = this.reminder.title || '番茄专注';
            // 记录实际花费的时间
            await this.recordManager.recordWorkSession(
                Math.floor(this.timeElapsed / 60),
                eventId,
                eventTitle,
                this.currentPhaseOriginalDuration,
                false // isCompleted - false 因为是手动停止
            );
            // 更新统计显示
            this.updateStatsDisplay();
        }
        this.isRunning = false;
        this.isPaused = false;
        this.isWorkPhase = true;
        this.isLongBreak = false;
        this.timeElapsed = 0;
        this.breakTimeLeft = 0;
        this.pausedTime = 0; // 重置暂停时间
        this.startTime = 0; // 重置开始时间
        // 注释掉清空番茄计数的代码，保持总计数
        // this.completedPomodoros = 0;
        this.statusDisplay.textContent = '工作时间';

        // 重置当前阶段的原始时长为工作时长
        this.currentPhaseOriginalDuration = this.settings.workDuration;

        if (this.timer) {
            clearInterval(this.timer);
            this.timer = null;
        }

        this.stopAllAudio();
        this.stopRandomNotificationTimer(); // 停止随机提示音

        if (this.isCountUp) {
            this.timeElapsed = 0;
        } else {
            this.timeLeft = this.settings.workDuration * 60;
            this.totalTime = this.timeLeft;
        }

        // 重置按钮位置
        this.startPauseBtn.style.transform = 'translate(-50%, -50%)';
        this.stopBtn.style.display = 'none';
        this.stopBtn.style.transform = 'translate(-50%, -50%) translateX(16px)';

        this.updateDisplay();

        // 非自动模式下，更新统计显示
        if (!this.autoMode) {
            setTimeout(() => {
                this.updateStatsDisplay();
            }, 100);
        }
    }

    /**
     * 初始化系统弹窗功能
     */
    private async initSystemNotification() {
        if (!this.systemNotificationEnabled) {
            return;
        }

        try {
            // 动态导入node-notifier，避免在不支持的环境中报错
            if (typeof require !== 'undefined') {
                console.log('系统弹窗功能已启用');
            }
        } catch (error) {
            console.warn('初始化系统弹窗失败，将禁用此功能:', error);
            this.systemNotificationEnabled = false;
        }
    }

    /**
     * 显示系统弹窗通知
     */
    private showSystemNotification(title: string, message: string, type: 'work' | 'break' | 'longBreak' = 'work') {
        if (!this.systemNotificationEnabled) {
            return;
        }

        try {
            if ('Notification' in window && Notification.permission === 'granted') {
                // 使用浏览器通知作为备选方案
                const notification = new Notification(title, {
                    body: message,
                    requireInteraction: true,
                    silent: false// 使用我们自己的音频
                });

                // 点击通知时的处理
                notification.onclick = () => {
                    window.focus();
                    notification.close();
                };

            }
        } catch (error) {
            console.warn('显示系统弹窗失败:', error);
        }
    }


    // 完成番茄阶段（正计时模式）
    private async completePomodoroPhase() {
        // 正计时模式下不停止计时器，只记录番茄数量
        if (!this.isCountUp) {
            // 倒计时模式才停止计时器
            if (this.timer) {
                clearInterval(this.timer);
                this.timer = null;
            }

            this.stopAllAudio();
            this.stopRandomNotificationTimer(); // 添加停止随机提示音

            // 播放工作结束提示音
            if (this.workEndAudio) {
                await this.safePlayAudio(this.workEndAudio);
            }

            // 显示系统弹窗通知
            if (this.systemNotificationEnabled) {
                const eventTitle = this.reminder.title || '番茄专注';
                this.showSystemNotification(
                    '🍅 工作番茄完成！',
                    `「${eventTitle}」的工作时间已结束，是时候休息一下了！`,
                    'work'
                );
            } else {
                // 只有在系统弹窗关闭时才显示思源笔记弹窗
                showMessage('🍅 工作番茄完成！开始休息吧～', 3000);
            }

            // 切换到休息阶段
            this.isWorkPhase = false;
            this.isLongBreak = false;
            this.isRunning = false;
            this.isPaused = false;
            this.breakTimeLeft = this.settings.breakDuration * 60;

            this.updateDisplay();

            setTimeout(() => {
                this.updateStatsDisplay();
            }, 100);
        } else {
            // 正计时模式完成番茄后也要停止随机提示音
            this.stopRandomNotificationTimer();
        }        // 无论哪种模式都记录完成的工作番茄
        const eventId = this.reminder.isRepeatInstance ? this.reminder.originalId : this.reminder.id;
        const eventTitle = this.reminder.title || '番茄专注';

        // 使用当前阶段的实际设定时长进行记录
        await this.recordManager.recordWorkSession(
            this.currentPhaseOriginalDuration,
            eventId,
            eventTitle,
            this.currentPhaseOriginalDuration,
            true
        );

        // 更新番茄数量
        this.completedPomodoros++;
        await this.updateReminderPomodoroCount();

        // 正计时模式下静默更新统计，不发送消息
        if (this.isCountUp) {
            setTimeout(() => {
                this.updateStatsDisplay();
                this.updateDisplay(); // 更新番茄数量显示
            }, 100);
        }
    }

    // 完成休息阶段（正计时模式）
    private async completeBreakPhase() {
        if (this.timer) {
            clearInterval(this.timer);
            this.timer = null;
        }
        this.stopAllAudio();
        this.stopRandomNotificationTimer(); // 添加停止随机提示音

        // 播放休息结束提示音
        if (this.breakEndAudio) {
            await this.safePlayAudio(this.breakEndAudio);
        }

        // 显示系统弹窗通知
        const breakType = this.isLongBreak ? '长时休息' : '短时休息';

        if (this.systemNotificationEnabled) {
            const eventTitle = this.reminder.title || '番茄专注';
            this.showSystemNotification(
                `☕ ${breakType}结束！`,
                `「${eventTitle}」的${breakType}已结束，准备开始下一个工作阶段吧！`,
                this.isLongBreak ? 'longBreak' : 'break'
            );
        }

        // 记录完成的休息时间
        const eventId = this.reminder.isRepeatInstance ? this.reminder.originalId : this.reminder.id;
        const eventTitle = this.reminder.title || '番茄专注';

        await this.recordManager.recordBreakSession(
            this.currentPhaseOriginalDuration,
            eventId,
            eventTitle,
            this.currentPhaseOriginalDuration,
            this.isLongBreak,
            true
        );

        // 检查是否启用自动模式并进入下一阶段
        if (this.autoMode) {

            showMessage(`☕ ${breakType}结束！自动开始下一个工作阶段`, 3000);


            // 自动切换到工作阶段
            setTimeout(() => {
                this.autoSwitchToWork();
            }, 1000); // 延迟1秒切换
        } else {
            showMessage(`☕ ${breakType}结束！自动开始下一个工作阶段`, 3000);


            // 切换到工作阶段
            this.isWorkPhase = true;
            this.isLongBreak = false;
            this.isRunning = false;
            this.isPaused = false;
            this.breakTimeLeft = 0;

            this.updateDisplay();

            setTimeout(() => {
                this.updateStatsDisplay();
            }, 100);
        }
    }

    // 完成阶段（倒计时模式）
    private async completePhase() {
        if (this.timer) {
            clearInterval(this.timer);
            this.timer = null;
        }

        this.stopAllAudio();
        this.stopRandomNotificationTimer(); // 添加停止随机提示音

        if (this.isWorkPhase) {
            // 工作阶段结束，停止随机提示音
            // 显示系统弹窗通知
            if (this.systemNotificationEnabled) {
                const eventTitle = this.reminder.title || '番茄专注';
                this.showSystemNotification(
                    '🍅 工作时间结束！',
                    `「${eventTitle}」的工作时间已结束，是时候休息一下了！`,
                    'work'
                );
            }

            // 播放工作结束提示音

            if (this.workEndAudio) {
                await this.safePlayAudio(this.workEndAudio);
            }            // 记录完成的工作番茄
            const eventId = this.reminder.isRepeatInstance ? this.reminder.originalId : this.reminder.id;
            const eventTitle = this.reminder.title || '番茄专注';

            await this.recordManager.recordWorkSession(
                this.currentPhaseOriginalDuration,
                eventId,
                eventTitle,
                this.currentPhaseOriginalDuration,
                true
            );

            // 更新番茄数量计数
            this.completedPomodoros++;
            await this.updateReminderPomodoroCount();

            // 判断是否应该进入长休息
            const shouldTakeLongBreak = this.completedPomodoros > 0 &&
                this.completedPomodoros % this.longBreakInterval === 0;

            // 检查是否启用自动模式
            if (this.autoMode) {
                // 只有在系统弹窗关闭时才显示思源笔记弹窗
                if (!this.systemNotificationEnabled) {
                    showMessage('🍅 工作时间结束！自动开始休息', 3000);
                }

                // 自动切换到休息阶段
                setTimeout(() => {
                    this.autoSwitchToBreak(shouldTakeLongBreak);
                }, 1000);
            } else {                // 非自动模式下，也要根据番茄钟数量判断休息类型
                if (shouldTakeLongBreak) {
                    // 只有在系统弹窗关闭时才显示思源笔记弹窗
                    if (!this.systemNotificationEnabled) {
                        showMessage(`🍅 工作时间结束！已完成${this.completedPomodoros}个番茄，开始长时休息`, 3000);
                    }
                    this.isWorkPhase = false;
                    this.isLongBreak = true;
                    this.statusDisplay.textContent = '长时休息';
                    this.timeLeft = this.settings.longBreakDuration * 60;
                    this.totalTime = this.timeLeft;
                    // 设置当前阶段的原始时长
                    this.currentPhaseOriginalDuration = this.settings.longBreakDuration;
                } else {
                    // 只有在系统弹窗关闭时才显示思源笔记弹窗
                    if (!this.systemNotificationEnabled) {
                        showMessage('🍅 工作时间结束！开始短时休息', 3000);
                    }
                    this.isWorkPhase = false;
                    this.isLongBreak = false;
                    this.statusDisplay.textContent = '短时休息';
                    this.timeLeft = this.settings.breakDuration * 60;
                    this.totalTime = this.timeLeft;
                    // 设置当前阶段的原始时长
                    this.currentPhaseOriginalDuration = this.settings.breakDuration;
                }
                this.isRunning = false;
                this.isPaused = false;
                this.updateDisplay();
            }
        } else {
            // 播放休息结束提示音
            if (this.breakEndAudio) {
                await this.safePlayAudio(this.breakEndAudio);
            }

            // 记录完成的休息时间
            const eventId = this.reminder.isRepeatInstance ? this.reminder.originalId : this.reminder.id;
            const eventTitle = this.reminder.title || '番茄专注';

            await this.recordManager.recordBreakSession(
                this.currentPhaseOriginalDuration,
                eventId,
                eventTitle,
                this.currentPhaseOriginalDuration,
                this.isLongBreak,
                true
            );

            const breakType = this.isLongBreak ? '长时休息' : '短时休息';

            // 显示系统弹窗通知
            if (this.systemNotificationEnabled) {
                const eventTitle = this.reminder.title || '番茄专注';
                this.showSystemNotification(
                    `☕ ${breakType}结束！`,
                    `「${eventTitle}」的${breakType}已结束，准备开始下一个番茄钟吧！`,
                    this.isLongBreak ? 'longBreak' : 'break'
                );
            }

            // 检查是否启用自动模式
            if (this.autoMode) {
                // 只有在系统弹窗关闭时才显示思源笔记弹窗
                showMessage(`☕ ${breakType}结束！自动开始下一个番茄钟`, 3000);

                // 自动切换到工作阶段
                setTimeout(() => {
                    this.autoSwitchToWork();
                }, 1000);
            } else {
                // 只有在系统弹窗关闭时才显示思源笔记弹窗
                if (!this.systemNotificationEnabled) {
                    showMessage(`☕ ${breakType}结束！准备开始下一个番茄钟`, 3000);
                }
                this.isWorkPhase = true;
                this.isLongBreak = false;
                this.statusDisplay.textContent = '工作时间';
                this.timeLeft = this.settings.workDuration * 60;
                this.totalTime = this.timeLeft;
                // 设置当前阶段的原始时长
                this.currentPhaseOriginalDuration = this.settings.workDuration;
                this.isRunning = false;
                this.isPaused = false;
                this.updateDisplay();
            }
        }

        // 如果不是自动模式，更新统计显示
        if (!this.autoMode) {
            setTimeout(() => {
                this.updateStatsDisplay();
            }, 100);
        }
    }
    /**
 * 自动切换到休息阶段
 * @param isLongBreak 是否为长休息
 */
    private async autoSwitchToBreak(isLongBreak: boolean = false) {
        if (!this.audioInitialized) {
            await this.initializeAudioPlayback();
        }

        // 停止所有音频和定时器
        this.stopAllAudio();
        this.stopRandomNotificationTimer();
        if (this.autoTransitionTimer) {
            clearTimeout(this.autoTransitionTimer);
            this.autoTransitionTimer = null;
        }

        // 设置休息阶段
        this.isWorkPhase = false;
        this.isLongBreak = isLongBreak;
        this.isRunning = true;
        this.isPaused = false;
        this.pausedTime = 0; // 重置暂停时间

        const breakDuration = isLongBreak ? this.settings.longBreakDuration : this.settings.breakDuration;

        // 设置当前阶段的原始时长
        this.currentPhaseOriginalDuration = breakDuration;

        if (this.isCountUp) {
            this.timeElapsed = 0;
            this.breakTimeLeft = breakDuration * 60;
        } else {
            this.timeLeft = breakDuration * 60;
            this.totalTime = this.timeLeft;
        }

        // 播放对应的背景音
        if (isLongBreak && this.longBreakAudio) {
            await this.safePlayAudio(this.longBreakAudio);
        } else if (!isLongBreak && this.breakAudio) {
            await this.safePlayAudio(this.breakAudio);
        }

        // 开始计时
        this.startTime = Date.now();
        this.timer = window.setInterval(() => {
            const currentTime = Date.now();
            const elapsedSinceStart = Math.floor((currentTime - this.startTime) / 1000);

            if (this.isCountUp) {
                this.breakTimeLeft = breakDuration * 60 - elapsedSinceStart;
                if (this.breakTimeLeft <= 0) {
                    this.breakTimeLeft = 0;
                    this.completeBreakPhase();
                }
            } else {
                this.timeLeft = this.totalTime - elapsedSinceStart;
                if (this.timeLeft <= 0) {
                    this.timeLeft = 0;
                    this.completePhase();
                }
            }
            this.updateDisplay();
        }, 500);

        this.updateDisplay();
        this.updateStatsDisplay();

        const breakType = isLongBreak ? '长时休息' : '短时休息';
        console.log(`自动模式：开始${breakType}`);
    }

    /**
     * 自动切换到工作阶段
     */
    private async autoSwitchToWork() {
        if (!this.audioInitialized) {
            await this.initializeAudioPlayback();
        }

        // 停止所有音频和定时器
        this.stopAllAudio();
        this.stopRandomNotificationTimer();
        if (this.autoTransitionTimer) {
            clearTimeout(this.autoTransitionTimer);
            this.autoTransitionTimer = null;
        }

        // 设置工作阶段
        this.isWorkPhase = true;
        this.isLongBreak = false;
        this.isRunning = true;
        this.isPaused = false;
        this.pausedTime = 0; // 重置暂停时间

        // 设置当前阶段的原始时长
        this.currentPhaseOriginalDuration = this.settings.workDuration;

        if (this.isCountUp) {
            this.timeElapsed = 0;
            this.breakTimeLeft = 0;
        } else {
            this.timeLeft = this.settings.workDuration * 60;
            this.totalTime = this.timeLeft;
        }

        // 播放工作背景音
        if (this.workAudio) {
            await this.safePlayAudio(this.workAudio);
        }

        // 启动随机提示音定时器
        if (this.isWorkPhase) {
            this.startRandomNotificationTimer();
        }

        // 开始计时
        this.startTime = Date.now();
        this.timer = window.setInterval(() => {
            const currentTime = Date.now();
            const elapsedSinceStart = Math.floor((currentTime - this.startTime) / 1000);

            if (this.isCountUp) {
                this.timeElapsed = elapsedSinceStart;

                const pomodoroLength = this.settings.workDuration * 60;
                const currentCycleTime = this.timeElapsed % pomodoroLength;
                if (this.timeElapsed > 0 && currentCycleTime === 0) {
                    this.completePomodoroPhase();
                }
            } else {
                this.timeLeft = this.totalTime - elapsedSinceStart;
                if (this.timeLeft <= 0) {
                    this.timeLeft = 0;
                    this.completePhase();
                }
            }
            this.updateDisplay();
        }, 500);

        this.updateDisplay();
        this.updateStatsDisplay();

        console.log('自动模式：开始工作时间');
    }

    private stopAllAudio() {
        if (this.workAudio) {
            this.workAudio.pause();
            this.workAudio.currentTime = 0;
        }
        if (this.breakAudio) {
            this.breakAudio.pause();
            this.breakAudio.currentTime = 0;
        }
        if (this.longBreakAudio) {
            this.longBreakAudio.pause();
            this.longBreakAudio.currentTime = 0;
        }
    }

    private async updateReminderPomodoroCount() {
        try {
            const reminderData = await readReminderData();

            let targetId: string;
            if (this.reminder.isRepeatInstance) {
                targetId = this.reminder.originalId;
            } else {
                targetId = this.reminder.id;
            }

            if (reminderData[targetId]) {
                if (typeof reminderData[targetId].pomodoroCount !== 'number') {
                    reminderData[targetId].pomodoroCount = 0;
                }

                reminderData[targetId].pomodoroCount++;
                await writeReminderData(reminderData);
                window.dispatchEvent(new CustomEvent('reminderUpdated'));

                console.log(`提醒 ${targetId} 的番茄数量已更新为: ${reminderData[targetId].pomodoroCount}`);
            } else {
                console.warn('未找到对应的提醒项:', targetId);
            }
        } catch (error) {
            console.error('更新提醒番茄数量失败:', error);
        }
    }

    private editTime() {
        // 如果正在运行且未暂停，则不允许编辑
        if (this.isRunning && !this.isPaused) {

            showMessage('请先暂停计时器再编辑时间', 2000);
            return;
        }

        let currentTimeString: string;

        if (this.isCountUp) {
            if (this.isWorkPhase) {
                // 正计时工作模式，不允许编辑
                return;
            } else {
                // 正计时休息模式，编辑剩余休息时间
                const currentMinutes = Math.floor(this.breakTimeLeft / 60);
                const currentSeconds = this.breakTimeLeft % 60;
                currentTimeString = `${currentMinutes.toString().padStart(2, '0')}:${currentSeconds.toString().padStart(2, '0')}`;
            }
        } else {
            // 倒计时模式，编辑当前时间
            const currentMinutes = Math.floor(this.timeLeft / 60);
            const currentSeconds = this.timeLeft % 60;
            currentTimeString = `${currentMinutes.toString().padStart(2, '0')}:${currentSeconds.toString().padStart(2, '0')}`;
        }

        // 创建输入框
        const input = document.createElement('input');
        input.type = 'text';
        input.value = currentTimeString;

        // 根据是否全屏模式设置不同的样式
        if (this.isFullscreen) {
            input.style.cssText = `
                font-size: 20vh !important;
                font-weight: 600 !important;
                color: var(--b3-theme-on-surface);
                background: transparent;
                border: 2px solid var(--b3-theme-primary);
                border-radius: 8px;
                padding: 2vh 1vw;
                width: 60vw;
                text-align: center;
                font-variant-numeric: tabular-nums;
                outline: none;
                text-shadow: 0 0 20px rgba(255, 255, 255, 0.3);
                line-height: 1;
                font-family: 'SF Mono', Monaco, 'Cascadia Code', monospace;
            `;
        } else {
            input.style.cssText = `
                font-size: 24px;
                font-weight: 700;
                color: var(--b3-theme-on-surface);
                background: var(--b3-theme-surface);
                border: 2px solid var(--b3-theme-primary);
                border-radius: 4px;
                padding: 2px 4px;
                width: 80px;
                text-align: center;
                font-variant-numeric: tabular-nums;
                outline: none;
            `;
        }
        input.placeholder = 'MM:SS';

        // 替换时间显示
        const parent = this.timeDisplay.parentNode;
        parent.replaceChild(input, this.timeDisplay);
        input.focus();
        input.select();

        // 标记编辑状态，防止重复操作
        let isEditingFinished = false;

        // 处理输入完成
        const finishEdit = () => {
            if (isEditingFinished) return;
            isEditingFinished = true;

            // 检查输入框是否仍在父节点中
            if (input.parentNode !== parent) {
                return;
            }

            const inputValue = input.value.trim();
            let newTimeInSeconds = this.parseTimeStringToSeconds(inputValue);

            if (newTimeInSeconds === null) {
                showMessage(t('invalidTimeFormat') || '时间格式无效，请使用 MM:SS 格式（如 25:00）', 3000);
                parent.replaceChild(this.timeDisplay, input);
                return;
            }

            // 限制时间范围（1秒到999分59秒）
            if (newTimeInSeconds < 1 || newTimeInSeconds > 59999) {
                showMessage(t('timeRangeLimit') || '时间必须在 00:01 到 999:59 之间', 3000);
                parent.replaceChild(this.timeDisplay, input);
                return;
            }            // 更新对应的时间
            if (this.isCountUp && !this.isWorkPhase) {
                // 正计时休息模式
                this.breakTimeLeft = newTimeInSeconds;
                // 更新当前休息阶段的原始时长
                this.currentPhaseOriginalDuration = Math.floor(newTimeInSeconds / 60);
            } else if (!this.isCountUp) {
                // 倒计时模式
                this.timeLeft = newTimeInSeconds;
                this.totalTime = newTimeInSeconds;
                // 更新当前阶段的原始时长
                this.currentPhaseOriginalDuration = Math.floor(newTimeInSeconds / 60);
            }

            // 恢复时间显示
            parent.replaceChild(this.timeDisplay, input);
            this.updateDisplay();

            const minutes = Math.floor(newTimeInSeconds / 60);
            const seconds = newTimeInSeconds % 60;
            const phaseText = this.isWorkPhase ? (t('pomodoroWork') || '工作时间') : (this.isLongBreak ? (t('pomodoroLongBreak') || '长时休息') : (t('pomodoroBreak') || '短时休息'));
            showMessage(`${phaseText}${t('setTo') || '已设置为'} ${minutes}:${seconds.toString().padStart(2, '0')}`, 2000);
        };

        // 处理取消编辑
        const cancelEdit = () => {
            if (isEditingFinished) return;
            isEditingFinished = true;

            // 检查输入框是否仍在父节点中
            if (input.parentNode === parent) {
                parent.replaceChild(this.timeDisplay, input);
            }
        };

        // 事件监听
        input.addEventListener('blur', finishEdit);
        input.addEventListener('keydown', (e) => {
            if (e.key === 'Enter') {
                e.preventDefault();
                finishEdit();
            } else if (e.key === 'Escape') {
                e.preventDefault();
                cancelEdit();
            }
        });

        // 限制输入格式
        input.addEventListener('input', (e) => {
            let value = input.value;
            value = value.replace(/[^0-9:]/g, '')

            if (value.length > 5) {
                value = value.substring(0, 5);
            }

            if (value.length === 2 && value.indexOf(':') === -1) {
                value += ':';
            }

            input.value = value;
        });
    }

    private parseTimeStringToSeconds(timeStr: string): number | null {
        if (!timeStr) return null;

        let minutes = 0;
        let seconds = 0;

        if (timeStr.includes(':')) {
            const parts = timeStr.split(':');
            if (parts.length !== 2) return null;

            minutes = parseInt(parts[0], 10);
            seconds = parseInt(parts[1], 10);
        } else {
            minutes = parseInt(timeStr, 10);
            seconds = 0;
        }

        if (isNaN(minutes) || isNaN(seconds)) return null;
        if (minutes < 0 || seconds < 0) return null;
        if (seconds >= 60) return null;

        return minutes * 60 + seconds;
    }

    show() {
        // 如果番茄钟继承了运行状态，自动开始计时
        setTimeout(() => {
            if (this.isRunning && !this.isPaused) {
                this.startTimer();
            }
        }, 100);
    }

    /**
     * 设置计时模式
     * @param isCountUp true为正计时模式，false为倒计时模式
     */
    public setCountUpMode(isCountUp: boolean) {
        // 如果正在运行，先停止
        if (this.isRunning) {
            this.resetTimer();
        }

        this.isCountUp = isCountUp;

        // 更新模式切换按钮标题
        this.modeToggleBtn.title = this.isCountUp ? '切换到倒计时' : '切换到正计时';

        // 更新标题图标
        const titleIcon = this.container.querySelector('.pomodoro-title span');
        if (titleIcon) {
            titleIcon.textContent = this.isCountUp ? '🍅' : '🍅';
        }

        // 重置状态并更新显示
        this.resetTimer();
    }

    close() {
        this.isWindowClosed = true; // 标记窗口已关闭

        if (this.timer) {
            clearInterval(this.timer);
        }

        // 清理自动切换定时器
        if (this.autoTransitionTimer) {
            clearTimeout(this.autoTransitionTimer);
            this.autoTransitionTimer = null;
        }

        this.stopAllAudio();
        this.stopRandomNotificationTimer(); // 停止随机提示音
        this.detachAudioUnlockListeners();

        if (this.isFullscreen) {
            this.exitFullscreen();
        }
        if (this.exitFullscreenBtn && this.exitFullscreenBtn.parentNode) {
            this.exitFullscreenBtn.parentNode.removeChild(this.exitFullscreenBtn);
        }

        if (this.container && this.container.parentNode) {
            this.container.parentNode.removeChild(this.container);
        }
    }

    destroy() {
        this.isWindowClosed = true; // 标记窗口已关闭
        this.close();
    }

    /**
     * 检查番茄钟窗口是否仍然存在
     * @returns 如果窗口存在且未被关闭返回true，否则返回false
     */
    public isWindowActive(): boolean {
        if (this.isWindowClosed) {
            return false;
        }

        // 检查DOM元素是否仍然存在且在文档中
        return this.container &&
            this.container.parentNode &&
            document.contains(this.container);
    }

    /**
     * 外部暂停番茄钟（供其他组件调用）
     */
    public pauseFromExternal() {
        if (this.isRunning && !this.isPaused) {
            this.pauseTimer();
        }
    }

    /**
     * 外部恢复番茄钟（供其他组件调用）
     */
    public resumeFromExternal() {
        if (this.isRunning && this.isPaused) {
            this.resumeTimer();
        }
    }

    /**
     * 打开相关笔记
     */
    private async openRelatedNote() {
        try {
            // 获取块ID
            let blockId = this.reminder.blockId;

            // 如果是重复事件实例，使用原始事件的blockId
            if (this.reminder.isRepeatInstance && this.reminder.originalId) {
                const reminderData = await readReminderData();
                const originalReminder = reminderData[this.reminder.originalId];
                if (originalReminder) {
                    blockId = originalReminder.blockId;
                }
            }

            if (!blockId) {
                showMessage("无法获取笔记ID", 2000);
                return;
            }

            // 检查块是否存在
            const block = await getBlockByID(blockId);
            if (!block) {
                showMessage("笔记不存在或已被删除", 3000);
                return;
            }

            openBlock(blockId)

            showMessage("正在打开笔记...", 1000);

        } catch (error) {
            console.error('打开笔记失败:', error);
            showMessage("打开笔记失败", 2000);
        }
    }

    private toggleFullscreen() {
        if (this.isFullscreen) {
            this.exitFullscreen();
        } else {
            this.enterFullscreen();
        }
    }

    private enterFullscreen() {
        this.isFullscreen = true;
        this.container.classList.add('fullscreen');

        // 创建退出全屏按钮
        this.exitFullscreenBtn = document.createElement('button');
        this.exitFullscreenBtn.className = 'pomodoro-exit-fullscreen';
        this.exitFullscreenBtn.textContent = t('exitFullscreen') || '退出全屏';
        this.exitFullscreenBtn.addEventListener('click', (e) => {
            e.preventDefault();
            e.stopPropagation();
            this.exitFullscreen();
        });
        document.body.appendChild(this.exitFullscreenBtn);

        this.addEscapeKeyListener();
        showMessage('已进入全屏模式，按ESC或点击右上角按钮退出', 2000);
    }

    private exitFullscreen() {
        this.isFullscreen = false;
        this.container.classList.remove('fullscreen');

        // 移除退出全屏按钮
        if (this.exitFullscreenBtn && this.exitFullscreenBtn.parentNode) {
            this.exitFullscreenBtn.parentNode.removeChild(this.exitFullscreenBtn);
        }

        this.removeEscapeKeyListener();
        showMessage('已退出全屏模式', 1500);
    }

    private addEscapeKeyListener() {
        this.escapeKeyHandler = (e: KeyboardEvent) => {
            if (e.key === 'Escape' && this.isFullscreen) {
                e.preventDefault();
                this.exitFullscreen();
            }
        };
        document.addEventListener('keydown', this.escapeKeyHandler);
    }

    private removeEscapeKeyListener() {
        if (this.escapeKeyHandler) {
            document.removeEventListener('keydown', this.escapeKeyHandler);
            this.escapeKeyHandler = null;
        }
    }
}
<|MERGE_RESOLUTION|>--- conflicted
+++ resolved
@@ -357,14 +357,17 @@
                     audio.volume = 1; // 随机提示音固定音量，不受背景音静音影响
                     audio.preload = 'auto';
 
+
                     // 监听加载事件
                     audio.addEventListener('canplaythrough', () => {
                         console.log(`随机提示音 ${index + 1} 加载完成: ${path}`);
                     });
 
+
                     audio.addEventListener('error', (e) => {
                         console.error(`随机提示音 ${index + 1} 加载失败: ${path}`, e);
                     });
+
 
                     this.randomNotificationSounds.push(audio);
                 } catch (error) {
@@ -385,14 +388,17 @@
                 this.randomNotificationEndSound.volume = 1; // 固定音量，不受背景音静音影响
                 this.randomNotificationEndSound.preload = 'auto';
 
+
                 // 监听加载事件
                 this.randomNotificationEndSound.addEventListener('canplaythrough', () => {
                     console.log('随机提示音结束声音加载完成');
                 });
 
+
                 this.randomNotificationEndSound.addEventListener('error', (e) => {
                     console.error('随机提示音结束声音加载失败:', e);
                 });
+
 
                 console.log('已初始化随机提示音结束声音');
             }
@@ -417,6 +423,7 @@
             const randomIndex = Math.floor(Math.random() * this.randomNotificationSounds.length);
             const selectedAudio = this.randomNotificationSounds[randomIndex];
 
+
             console.log(`准备播放随机提示音 ${randomIndex + 1}/${this.randomNotificationSounds.length}`);
 
             // 等待音频加载完成
@@ -425,7 +432,6 @@
                 await this.waitForAudioLoad(selectedAudio);
             }
 
-<<<<<<< HEAD
             // 确保音量设置正确（不受背景音静音影响）
             selectedAudio.volume = 1;
 
@@ -445,18 +451,6 @@
             if (notificationPlayed) {
                 console.log('随机提示音播放成功');
             }
-=======
-            // 重置播放位置
-            selectedAudio.currentTime = 0;
-
-            // 确保音量设置正确（不受背景音静音影响）
-            selectedAudio.volume = 1;
-
-            // 使用 safePlayAudio 确保播放成功
-            await this.safePlayAudio(selectedAudio);
-
-            console.log('随机提示音播放成功');
->>>>>>> dd7b71c0
 
             // 显示系统通知
             if (this.randomNotificationSystemNotificationEnabled) {
@@ -468,40 +462,8 @@
 
             // 使用设置中的微休息时间播放结束声音
             if (this.randomNotificationEndSound) {
-<<<<<<< HEAD
                 const breakDurationSeconds = Number(this.settings.randomNotificationBreakDuration) || 0;
                 const breakDuration = Math.max(0, breakDurationSeconds * 1000);
-=======
-                try {
-                    // 等待结束声音加载完成
-                    if (this.randomNotificationEndSound.readyState < 3) {
-                        console.log('结束声音未完全加载，等待加载...');
-                        await this.waitForAudioLoad(this.randomNotificationEndSound);
-                    }
-
-                    // 在当前用户手势上下文中预先准备结束声音
-                    this.randomNotificationEndSound.currentTime = 0;
-                    this.randomNotificationEndSound.volume = 1;
-
-                    // 立即播放并暂停，这样可以在稍后没有用户手势的情况下播放
-                    const playPromise = this.randomNotificationEndSound.play();
-                    await playPromise;
-                    this.randomNotificationEndSound.pause();
-                    this.randomNotificationEndSound.currentTime = 0;
-
-                    console.log('结束声音预加载成功');
-
-                    // 使用设置中的微休息时间播放结束声音
-                    const breakDuration = this.settings.randomNotificationBreakDuration * 1000; // 转换为毫秒
-                    setTimeout(async () => {
-                        try {
-                            console.log('准备播放随机提示音结束声音...');
-                            // 确保音量正确
-                            this.randomNotificationEndSound.volume = 1;
-                            // 现在可以播放，因为已经在用户手势上下文中初始化过了
-                            await this.randomNotificationEndSound.play();
-                            console.log('随机提示音结束声音播放成功');
->>>>>>> dd7b71c0
 
                 window.setTimeout(async () => {
                     try {
