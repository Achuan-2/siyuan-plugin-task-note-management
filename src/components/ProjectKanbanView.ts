import { showMessage, confirm, Menu, Dialog } from "siyuan";

import { readReminderData, writeReminderData, readProjectData, getBlockByID, updateBlockReminderBookmark, openBlock } from "../api";
import { t } from "../utils/i18n";
import { getLocalDateString, getLocalDateTimeString, compareDateStrings } from "../utils/dateUtils";
import { CategoryManager } from "../utils/categoryManager";
import { ReminderEditDialog } from "./ReminderEditDialog";
import { PomodoroTimer } from "./PomodoroTimer";
import { PomodoroManager } from "../utils/pomodoroManager";
import { CategoryManageDialog } from "./CategoryManageDialog";
import { generateRepeatInstances, getRepeatDescription } from "../utils/repeatUtils";
import { getSolarDateLunarString } from "../utils/lunarUtils";
import { QuickReminderDialog } from "./QuickReminderDialog";

// 层级化任务接口
interface HierarchicalTask {
    title: string;
    priority?: string;
    startDate?: string;
    endDate?: string;
    blockId?: string;
    level: number;
    children: HierarchicalTask[];
}

export class ProjectKanbanView {
    private container: HTMLElement;
    private plugin: any;
    private projectId: string;
    private project: any;
    private categoryManager: CategoryManager;
    private currentSort: string = 'priority';
    private currentSortOrder: 'asc' | 'desc' = 'desc';
    private doneSort: string = 'completedTime';
    private doneSortOrder: 'asc' | 'desc' = 'desc';
    private showDone: boolean = true; // 改为默认显示已完成任务
    private tasks: any[] = [];
    private isDragging: boolean = false;
    private draggedTask: any = null;
    private draggedElement: HTMLElement | null = null;
    private sortButton: HTMLButtonElement;
    private doneSortButton: HTMLButtonElement;
    private isLoading: boolean = false;
    private collapsedTasks: Set<string> = new Set();

    // 分页：每页最多显示的顶层任务数量
    private pageSize: number = 30;
    // 存储每列当前页，key 为 status ('long_term'|'short_term'|'doing'|'done')
    private pageIndexMap: { [status: string]: number } = { long_term: 1, short_term: 1, doing: 1, done: 1 };

    // 指示器状态跟踪
    private currentIndicatorType: 'none' | 'sort' | 'parentChild' = 'none';
    private currentIndicatorTarget: HTMLElement | null = null;
    private currentIndicatorPosition: 'top' | 'bottom' | 'middle' | null = null;

    // 全局番茄钟管理器
    private pomodoroManager = PomodoroManager.getInstance();

    constructor(container: HTMLElement, plugin: any, projectId: string) {
        this.container = container;
        this.plugin = plugin;
        this.projectId = projectId;
        this.categoryManager = CategoryManager.getInstance();
        this.initializeAsync();
    }

    private async initializeAsync() {
        await this.categoryManager.initialize();
        await this.loadProject();
        this.initUI();
        await this.loadTasks();

        // 监听提醒更新事件
        window.addEventListener('reminderUpdated', () => this.loadTasks());
    }

    private async loadProject() {
        try {
            const projectData = await readProjectData();
            this.project = projectData[this.projectId];
            if (!this.project) {
                throw new Error('项目不存在');
            }
        } catch (error) {
            console.error('加载项目失败:', error);
            showMessage("加载项目失败");
        }
    }

    private initUI() {
        this.container.classList.add('project-kanban-view');
        this.container.innerHTML = '';

        // 创建工具栏
        const toolbar = document.createElement('div');
        toolbar.className = 'project-kanban-toolbar';
        this.container.appendChild(toolbar);

        // 项目标题
        const titleContainer = document.createElement('div');
        titleContainer.className = 'project-kanban-title';

        const titleEl = document.createElement('h2');
        titleEl.textContent = this.project?.title || t('projectKanban');
        titleEl.style.cssText = `
            margin: 0;
            font-size: 18px;
            font-weight: 600;
            color: var(--b3-theme-on-background);
        `;

        // 如果项目有关联的笔记ID，添加点击跳转功能
        if (this.project?.blockId) {
            titleEl.style.cursor = 'pointer';
            titleEl.style.textDecoration = 'underline';
            titleEl.style.textDecorationStyle = 'dotted';
            titleEl.title = t('clickToJumpToProjectNote');
            titleEl.setAttribute('data-has-note', 'true');

            titleEl.addEventListener('click', () => {
                this.openProjectNote(this.project.blockId);
            });

            titleEl.addEventListener('mouseenter', () => {
                titleEl.style.color = 'var(--b3-theme-primary)';
            });

            titleEl.addEventListener('mouseleave', () => {
                titleEl.style.color = 'var(--b3-theme-on-background)';
            });
        }

        titleContainer.appendChild(titleEl);

        // 项目描述
        if (this.project?.note) {
            const descEl = document.createElement('div');
            descEl.className = 'project-kanban-description';
            descEl.textContent = this.project.note;
            descEl.style.cssText = `
                margin-top: 4px;
                font-size: 14px;
                color: var(--b3-theme-on-surface);
                opacity: 0.8;
            `;
            titleContainer.appendChild(descEl);
        }

        toolbar.appendChild(titleContainer);

        // 控制按钮组
        const controlsGroup = document.createElement('div');
        controlsGroup.className = 'project-kanban-controls';
        controlsGroup.style.cssText = `
            display: flex;
            align-items: center;
            gap: 8px;
            margin-left: auto;
        `;

        // 新建任务按钮
        const addTaskBtn = document.createElement('button');
        addTaskBtn.className = 'b3-button b3-button--primary';
        addTaskBtn.innerHTML = `<svg class="b3-button__icon"><use xlink:href="#iconAdd"></use></svg> ${t('newTask')}`;
        addTaskBtn.addEventListener('click', () => this.showCreateTaskDialog());
        controlsGroup.appendChild(addTaskBtn);

        const pasteTaskBtn = document.createElement('button');
        pasteTaskBtn.className = 'b3-button';
        pasteTaskBtn.innerHTML = `<svg class="b3-button__icon"><use xlink:href="#iconPaste"></use></svg> ${t('pasteNew')}`;
        pasteTaskBtn.addEventListener('click', () => this.showPasteTaskDialog());
        controlsGroup.appendChild(pasteTaskBtn);

        // 显示/隐藏已完成任务
        const toggleDoneBtn = document.createElement('button');
        toggleDoneBtn.className = 'b3-button b3-button--outline';
        toggleDoneBtn.innerHTML = `<svg class="b3-button__icon"><use xlink:href="#iconEye"></use></svg> ${this.showDone ? t('hideCompleted') : t('showCompleted')}`;
        toggleDoneBtn.addEventListener('click', () => {
            this.showDone = !this.showDone;
            toggleDoneBtn.innerHTML = `<svg class="b3-button__icon"><use xlink:href="#iconEye"></use></svg> ${this.showDone ? t('hideCompleted') : t('showCompleted')}`;
            this.renderKanban();
        });
        controlsGroup.appendChild(toggleDoneBtn);

        // 排序按钮
        this.sortButton = document.createElement('button');
        this.sortButton.className = 'b3-button b3-button--outline';
        this.sortButton.innerHTML = '<svg class="b3-button__icon"><use xlink:href="#iconSort"></use></svg>';
        this.sortButton.addEventListener('click', (e) => this.showSortMenu(e));
        controlsGroup.appendChild(this.sortButton);

        // 刷新按钮
        const refreshBtn = document.createElement('button');
        refreshBtn.className = 'b3-button b3-button--outline';
        refreshBtn.innerHTML = '<svg class="b3-button__icon"><use xlink:href="#iconRefresh"></use></svg>';
        refreshBtn.title = t('refresh');
        refreshBtn.addEventListener('click', () => this.loadTasks());
        controlsGroup.appendChild(refreshBtn);

        toolbar.appendChild(controlsGroup);

        // 创建看板容器
        const kanbanContainer = document.createElement('div');
        kanbanContainer.className = 'project-kanban-container';
        this.container.appendChild(kanbanContainer);

        // 创建四个列：进行中、短期、长期、已完成
        this.createKanbanColumn(kanbanContainer, 'doing', t('doing'), '#f39c12');
        this.createKanbanColumn(kanbanContainer, 'short_term', t('shortTerm'), '#3498db');
        this.createKanbanColumn(kanbanContainer, 'long_term', t('longTerm'), '#9b59b6');
        this.createKanbanColumn(kanbanContainer, 'done', t('done'), '#27ae60');

        // 添加自定义样式
        this.addCustomStyles();

        // 更新排序按钮标题
        this.updateSortButtonTitle();
        this.updateDoneSortButtonTitle();
    }

    private createKanbanColumn(container: HTMLElement, status: string, title: string, color: string) {
        const column = document.createElement('div');
        column.className = `kanban-column kanban-column-${status}`;
        column.dataset.status = status;

        // 列标题
        const header = document.createElement('div');
        header.className = 'kanban-column-header';
        header.style.cssText = `
            padding: 12px 16px;
            border-bottom: 1px solid var(--b3-theme-border);
            background: ${color}15;
            border-radius: 8px 8px 0 0;
            display: flex;
            align-items: center;
            justify-content: space-between;
        `;

        const titleContainer = document.createElement('div');
        titleContainer.style.cssText = `
            display: flex;
            align-items: center;
            gap: 4px;
        `;

        const titleEl = document.createElement('h3');
        titleEl.textContent = title;
        titleEl.style.cssText = `
            margin: 0;
            font-size: 16px;
            font-weight: 600;
            color: ${color};
        `;
        titleContainer.appendChild(titleEl);

        if (status === 'done') {
            this.doneSortButton = document.createElement('button');
            this.doneSortButton.className = 'b3-button b3-button--text';
            this.doneSortButton.innerHTML = '<svg style="width: 14px; height: 14px;"><use xlink:href="#iconSort"></use></svg>';
            this.doneSortButton.title = '排序';
            this.doneSortButton.addEventListener('click', (e) => {
                e.stopPropagation();
                this.showDoneSortMenu(e);
            });
            titleContainer.appendChild(this.doneSortButton);
        }

        const countEl = document.createElement('span');
        countEl.className = 'kanban-column-count';
        countEl.style.cssText = `
            background: ${color};
            color: white;
            border-radius: 12px;
            padding: 2px 8px;
            font-size: 12px;
            font-weight: 500;
            min-width: 20px;
            text-align: center;
        `;

        header.appendChild(titleContainer);
        header.appendChild(countEl);

        // 列内容
        const content = document.createElement('div');
        content.className = 'kanban-column-content';
        content.style.cssText = `
            flex: 1;
            padding: 8px;
            overflow-y: auto;
            min-height: 200px;
        `;

        // 添加拖拽事件
        this.addDropZoneEvents(content, status);

        column.appendChild(header);
        column.appendChild(content);

        // 分页容器（插入在列内容之后）
        const pagination = document.createElement('div');
        pagination.className = 'kanban-column-pagination';
        pagination.style.cssText = `
            display: flex;
            align-items: center;
            justify-content: center;
            gap: 8px;
            padding: 8px;
        `;

        column.appendChild(pagination);
        container.appendChild(column);
    }

    private addDropZoneEvents(element: HTMLElement, status: string) {
        element.addEventListener('dragover', (e) => {
            if (this.isDragging && this.draggedTask) {
                // 检查是否可以改变状态或解除父子关系
                const canChangeStatus = this.draggedTask.status !== status;
                const canUnsetParent = !!this.draggedTask.parentId;

                if (canChangeStatus || canUnsetParent) {
                    e.preventDefault();
                    e.dataTransfer.dropEffect = 'move';
                    element.classList.add('kanban-drop-zone-active');

                    // 不显示解除父任务关系的提示，让用户通过拖拽区域自然判断
                    // 移除了原来的 unsetParent 指示器显示逻辑
                }
            }
        });

        element.addEventListener('dragleave', (_e) => {
            // 使用 contains 检查离开目标区域时清除样式
            if (!element.contains((_e as any).relatedTarget as Node)) {
                element.classList.remove('kanban-drop-zone-active');
                this.updateIndicator('none', null, null);
            }
        });

        element.addEventListener('drop', (e) => {
            if (this.isDragging && this.draggedTask) {
                e.preventDefault();
                element.classList.remove('kanban-drop-zone-active');
                this.updateIndicator('none', null, null);

                // 如果状态改变，执行状态切换
                if (this.draggedTask.status !== status) {
                    this.changeTaskStatus(this.draggedTask, status);
                }
                // 否则，如果有父任务，解除父子关系
                else if (this.draggedTask.parentId) {
                    this.unsetParentChildRelation(this.draggedTask);
                }
            }
        });
    }

    private async loadTasks() {
        if (this.isLoading) {
            console.log('任务正在加载中，跳过本次加载请求');
            return;
        }

        this.isLoading = true;
        try {
            const reminderData = await readReminderData();
            const projectTasks = Object.values(reminderData).filter((reminder: any) => reminder && reminder.projectId === this.projectId);
            const taskMap = new Map(projectTasks.map((t: any) => [t.id, { ...t }]));

            const getRootStatus = (task: any): string => {
                let current = task;
                while (current.parentId && taskMap.has(current.parentId)) {
                    current = taskMap.get(current.parentId);
                }
                return this.getTaskStatus(current);
            };

            // 处理周期事件：生成实例并筛选
            const today = getLocalDateString();
            const allTasksWithInstances: any[] = [];

            projectTasks.forEach((reminder: any) => {
                // 对于农历重复任务，只添加符合农历日期的实例，不添加原始日期
                const isLunarRepeat = reminder.repeat?.enabled &&
                    (reminder.repeat.type === 'lunar-monthly' || reminder.repeat.type === 'lunar-yearly');

                // 修改后的逻辑：对于所有重复事件，只显示实例，不显示原始任务
                if (!reminder.repeat?.enabled) {
                    // 非周期任务，正常添加
                    allTasksWithInstances.push(reminder);
                }
                // 对于所有重复事件（农历和非农历），都不添加原始任务，只添加实例

                // 如果是周期事件，生成实例
                if (reminder.repeat?.enabled) {
                    // 智能确定时间范围，确保至少能找到下一个未来实例
                    const repeatInstances = this.generateInstancesWithFutureGuarantee(reminder, today, isLunarRepeat);

                    // 过滤实例：保留过去未完成、今天的、未来第一个未完成，以及所有已完成的实例
                    const completedInstances = reminder.repeat?.completedInstances || [];
                    const instanceModifications = reminder.repeat?.instanceModifications || {};

                    // 将实例分类为：过去未完成、今天未完成、未来未完成、未来已完成、过去已完成
                    let pastIncompleteList: any[] = [];
                    let todayIncompleteList: any[] = [];
                    let futureIncompleteList: any[] = [];
                    let futureCompletedList: any[] = [];
                    let pastCompletedList: any[] = [];

                    repeatInstances.forEach(instance => {
                        // 对于所有重复事件，只添加实例，不添加原始任务
                        const isInstanceCompleted = completedInstances.includes(instance.date);
                        const instanceMod = instanceModifications[instance.date];

                        const instanceTask = {
                            ...reminder,
                            id: instance.instanceId,
                            date: instance.date,
                            endDate: instance.endDate,
                            time: instance.time,
                            endTime: instance.endTime,
                            isRepeatInstance: true,
                            originalId: instance.originalId,
                            completed: isInstanceCompleted,
                            note: instanceMod?.note || reminder.note,
                            // 为已完成的实例添加完成时间（用于排序）
                            completedTime: isInstanceCompleted ? getLocalDateTimeString(new Date(instance.date)) : undefined
                        };

                        // 按日期和完成状态分类
                        const dateComparison = compareDateStrings(instance.date, today);

                        if (dateComparison < 0) {
                            // 过去的日期
                            if (isInstanceCompleted) {
                                pastCompletedList.push(instanceTask);
                            } else {
                                pastIncompleteList.push(instanceTask);
                            }
                        } else if (dateComparison === 0) {
                            // 今天的日期（只收集未完成的）
                            if (!isInstanceCompleted) {
                                todayIncompleteList.push(instanceTask);
                            } else {
                                pastCompletedList.push(instanceTask); // 今天已完成算作过去
                            }
                        } else {
                            // 未来的日期
                            if (isInstanceCompleted) {
                                futureCompletedList.push(instanceTask);
                            } else {
                                futureIncompleteList.push(instanceTask);
                            }
                        }
                    });

                    // 添加过去的未完成实例
                    allTasksWithInstances.push(...pastIncompleteList);

                    // 添加今天的未完成实例
                    allTasksWithInstances.push(...todayIncompleteList);

                    // 添加未来的第一个未完成实例（如果存在）
                    // 这样即使有多个已完成的未来实例，也能显示下一个未完成的实例
                    if (futureIncompleteList.length > 0) {
                        // 对于所有重复事件，如果今天没有未完成实例，就添加未来第一个未完成的
                        const hasTodayIncomplete = todayIncompleteList.length > 0;
                        if (!hasTodayIncomplete) {
                            allTasksWithInstances.push(futureIncompleteList[0]);
                        }
                    }

                    // 添加所有已完成的实例（包括过去和未来的）- ProjectKanbanView需要显示已完成的实例
                    allTasksWithInstances.push(...pastCompletedList);
                    allTasksWithInstances.push(...futureCompletedList);
                }
            });

            this.tasks = allTasksWithInstances.map((reminder: any) => {
                let status;
                if (reminder.parentId && taskMap.has(reminder.parentId)) {
                    // For ALL subtasks, their column is determined by their root parent's status
                    status = getRootStatus(reminder);
                } else {
                    // For top-level tasks, use their own status
                    status = this.getTaskStatus(reminder);
                }
                return {
                    ...reminder,
                    status: status
                };
            });

            this.sortTasks();

            // 默认折叠逻辑：
            // - 首次加载（或用户无任何折叠偏好）时，按照旧逻辑为非 doing 的父任务设置为折叠状态；
            // - 之后的加载尽量保留用户通过界面展开/折叠的偏好（即不再盲目 clear 并重新折叠已展开的父任务）；
            // - 同时移除那些已经不存在的任务 id，防止内存泄漏或过期状态。
            try {
                const taskIds = new Set(this.tasks.map(t => t.id));

                // 清理 collapsedTasks 中已不存在的任务 id
                for (const id of Array.from(this.collapsedTasks)) {
                    if (!taskIds.has(id)) {
                        this.collapsedTasks.delete(id);
                    }
                }

                // 收集父任务及其子任务
                const parentMap = new Map<string, any[]>();
                this.tasks.forEach(t => {
                    if (t.parentId && taskIds.has(t.parentId)) {
                        if (!parentMap.has(t.parentId)) parentMap.set(t.parentId, []);
                        parentMap.get(t.parentId)!.push(t);
                    }
                });

                // 仅在用户没有任何折叠偏好（collapsedTasks 为空）时，应用默认折叠策略
                if (this.collapsedTasks.size === 0) {
                    parentMap.forEach((_children, parentId) => {
                        const parent = this.tasks.find(p => p.id === parentId);
                        if (!parent) return;
                        if (parent.status !== 'doing') {
                            this.collapsedTasks.add(parentId);
                        }
                    });
                }
            } catch (err) {
                console.warn('设置默认折叠任务失败:', err);
            }

            console.log('任务加载完成');
            console.log('任务排序方式:', this.currentSort, this.currentSortOrder);

            // 重置分页索引，防止页码超出范围
            try {
                const counts = {
                    doing: this.tasks.filter(t => t.status === 'doing').filter(t => !t.parentId || !this.tasks.find(tt => tt.id === t.parentId)).length,
                    short_term: this.tasks.filter(t => t.status === 'short_term').filter(t => !t.parentId || !this.tasks.find(tt => tt.id === t.parentId)).length,
                    long_term: this.tasks.filter(t => t.status === 'long_term').filter(t => !t.parentId || !this.tasks.find(tt => tt.id === t.parentId)).length,
                    done: this.tasks.filter(t => t.status === 'done').filter(t => !t.parentId || !this.tasks.find(tt => tt.id === t.parentId)).length,
                };
                for (const status of ['doing', 'short_term', 'long_term', 'done']) {
                    const totalTop = counts[status as keyof typeof counts] || 0;
                    const totalPages = Math.max(1, Math.ceil(totalTop / this.pageSize));
                    const current = this.pageIndexMap[status] || 1;
                    this.pageIndexMap[status] = Math.min(Math.max(1, current), totalPages);
                }
            } catch (err) {
                // ignore
            }

            this.renderKanban();
        } catch (error) {
            console.error('加载任务失败:', error);
            showMessage("加载任务失败");
        } finally {
            this.isLoading = false;
        }
    }

    private getTaskStatus(task: any): string {
        if (task.completed) return 'done';
        if (task.kanbanStatus === 'doing') return 'doing';
        // 根据termType确定是长期还是短期
        if (task.termType === 'long_term') return 'long_term';
        if (task.termType === 'doing') return 'doing';
        return 'short_term'; // 默认为短期
    }

    private updateSortButtonTitle() {
        if (this.sortButton) {
            const sortNames = {
                'time': t('sortingTime'),
                'priority': t('sortingPriority'),
                'title': t('sortingTitle')
            };
            const orderNames = {
                'asc': t('ascendingOrder'),
                'desc': t('descendingOrder')
            };
            this.sortButton.title = `${t('sortBy')}: ${sortNames[this.currentSort]} (${orderNames[this.currentSortOrder]})`;
        }
    }

    private updateDoneSortButtonTitle() {
        if (this.doneSortButton) {
            const sortNames = {
                'completedTime': t('sortByCompletedTime'),
                'title': t('sortingTitle'),
                'priority': t('sortingPriority'),
                'time': t('sortBySetTime')
            };
            const orderNames = {
                'asc': t('ascendingOrder'),
                'desc': t('descendingOrder')
            };
            this.doneSortButton.title = `${t('sortBy')}: ${sortNames[this.doneSort] || t('sortByCompletedTime')} (${orderNames[this.doneSortOrder] || t('descendingOrder')})`;
        }
    }

    private sortTasks() {
        this.tasks.sort((a, b) => {
            let result = 0;

            switch (this.currentSort) {
                case 'priority':
                    result = this.compareByPriority(a, b);
                    break;
                case 'time':
                    result = this.compareByTime(a, b);
                    break;
                case 'title':
                    result = this.compareByTitle(a, b);
                    break;
                default:
                    result = this.compareByPriority(a, b);
            }

            // 优先级排序的结果相反
            if (this.currentSort === 'priority') {
                result = -result;
            }

            return this.currentSortOrder === 'desc' ? -result : result;
        });
    }

    private compareByPriority(a: any, b: any): number {
        const priorityOrder = { 'high': 3, 'medium': 2, 'low': 1, 'none': 0 };
        const priorityA = priorityOrder[a.priority || 'none'] || 0;
        const priorityB = priorityOrder[b.priority || 'none'] || 0;

        // 1. 按优先级排序
        const priorityDiff = priorityB - priorityA; // 高优先级在前
        if (priorityDiff !== 0) {
            return priorityDiff;
        }

        // 2. 同优先级内按手动排序
        const sortA = a.sort || 0;
        const sortB = b.sort || 0;

        if (sortA !== sortB) {
            return sortA - sortB; // 手动排序值小的在前
        }

        // 3. 如果手动排序值也相同，按创建时间排序
        return new Date(b.createdTime).getTime() - new Date(a.createdTime).getTime();
    }

    private compareByTime(a: any, b: any): number {
        const dateA = a.date || '9999-12-31';
        const dateB = b.date || '9999-12-31';
        const timeA = a.time || '00:00';
        const timeB = b.time || '00:00';

        const datetimeA = `${dateA}T${timeA}`;
        const datetimeB = `${dateB}T${timeB}`;

        const timeCompare = datetimeA.localeCompare(datetimeB);
        if (timeCompare !== 0) {
            return timeCompare;
        }
        return new Date(b.createdTime).getTime() - new Date(a.createdTime).getTime();
    }

    private compareByTitle(a: any, b: any): number {
        const titleA = (a.title || '').toLowerCase();
        const titleB = (b.title || '').toLowerCase();
        const titleCompare = titleA.localeCompare(titleB, 'zh-CN');
        if (titleCompare !== 0) {
            return titleCompare;
        }
        return new Date(b.createdTime).getTime() - new Date(a.createdTime).getTime();
    }

    private compareByCompletedTime(a: any, b: any): number {
        const timeA = a.completedTime ? new Date(a.completedTime).getTime() : 0;
        const timeB = b.completedTime ? new Date(b.completedTime).getTime() : 0;
        if (timeA === timeB) {
            return new Date(b.createdTime).getTime() - new Date(a.createdTime).getTime();
        }
        return timeA - timeB;
    }

    private sortDoneTasks(tasks: any[]): any[] {
        const sortedTasks = [...tasks];
        sortedTasks.sort((a, b) => {
            let result = 0;
            switch (this.doneSort) {
                case 'completedTime':
                    result = this.compareByCompletedTime(a, b);
                    break;
                case 'title':
                    result = this.compareByTitle(a, b);
                    break;
                case 'priority':
                    result = this.compareByPriority(a, b);
                    break;
                case 'time':
                    result = this.compareByTime(a, b);
                    break;
                default:
                    result = this.compareByCompletedTime(a, b);
            }

            if (this.doneSort === 'priority') {
                result = -result;
            }

            return this.doneSortOrder === 'desc' ? -result : result;
        });
        return sortedTasks;
    }

    private renderKanban() {
        const doingTasks = this.tasks.filter(task => task.status === 'doing');
        const shortTermTasks = this.tasks.filter(task => task.status === 'short_term');
        const longTermTasks = this.tasks.filter(task => task.status === 'long_term');
        const doneTasks = this.tasks.filter(task => task.status === 'done');

        this.renderColumn('doing', doingTasks);
        this.renderColumn('short_term', shortTermTasks);
        this.renderColumn('long_term', longTermTasks);

        if (this.showDone) {
            const sortedDoneTasks = this.sortDoneTasks(doneTasks);
            this.renderColumn('done', sortedDoneTasks);
            this.showColumn('done');
        } else {
            this.hideColumn('done');
        }
    }

    private renderColumn(status: string, tasks: any[]) {
        const column = this.container.querySelector(`.kanban-column-${status}`) as HTMLElement;
        if (!column) return;

        const content = column.querySelector('.kanban-column-content') as HTMLElement;
        const count = column.querySelector('.kanban-column-count') as HTMLElement;

        content.innerHTML = '';

        const taskMap = new Map(tasks.map(t => [t.id, t]));
        const topLevelTasks = tasks.filter(t => !t.parentId || !taskMap.has(t.parentId));
        const childTasks = tasks.filter(t => t.parentId && taskMap.has(t.parentId));

        // 分页计算
        const totalTop = topLevelTasks.length;
        const totalPages = Math.max(1, Math.ceil(totalTop / this.pageSize));
        const currentPage = Math.min(Math.max(1, this.pageIndexMap[status] || 1), totalPages);

        const startIdx = (currentPage - 1) * this.pageSize;
        const endIdx = startIdx + this.pageSize;
        const pagedTopLevel = topLevelTasks.slice(startIdx, endIdx);

        const renderTaskWithChildren = (task: any, level: number) => {
            const taskEl = this.createTaskElement(task, level);
            content.appendChild(taskEl);

            const children = childTasks.filter(t => t.parentId === task.id);
            const isCollapsed = this.collapsedTasks.has(task.id);

            if (children.length > 0 && !isCollapsed) {
                children.forEach(child => renderTaskWithChildren(child, level + 1));
            }
        };

        pagedTopLevel.forEach(task => renderTaskWithChildren(task, 0));

        // 更新列顶部计数为仅统计顶层任务数量
        if (count) {
            count.textContent = totalTop.toString();
        }

        // 渲染分页控件：仅在顶层任务数量超过 pageSize 时显示分页
        const pagination = column.querySelector('.kanban-column-pagination') as HTMLElement;
        if (pagination) {
            // 如果不需要分页，则隐藏分页容器
            if (totalTop <= this.pageSize) {
                pagination.innerHTML = '';
                pagination.style.display = 'none';
            } else {
                pagination.style.display = 'flex';
                pagination.innerHTML = '';

                // 上一页按钮
                const prevBtn = document.createElement('button');
                prevBtn.className = 'b3-button b3-button--text';
                prevBtn.textContent = '上一页';
                prevBtn.disabled = currentPage <= 1;
                prevBtn.addEventListener('click', () => {
                    this.pageIndexMap[status] = Math.max(1, currentPage - 1);
                    this.renderKanban();
                });
                pagination.appendChild(prevBtn);

                // 页码信息
                const pageInfo = document.createElement('div');
                pageInfo.style.cssText = 'min-width: 120px; text-align: center; font-size: 13px; color: var(--b3-theme-on-surface);';
                pageInfo.textContent = `第 ${currentPage} / ${totalPages} 页（共 ${totalTop} 项）`;
                pagination.appendChild(pageInfo);

                // 下一页按钮
                const nextBtn = document.createElement('button');
                nextBtn.className = 'b3-button b3-button--text';
                nextBtn.textContent = '下一页';
                nextBtn.disabled = currentPage >= totalPages;
                nextBtn.addEventListener('click', () => {
                    this.pageIndexMap[status] = Math.min(totalPages, currentPage + 1);
                    this.renderKanban();
                });
                pagination.appendChild(nextBtn);
            }
        }
    }

    private showColumn(status: string) {
        const column = this.container.querySelector(`.kanban-column-${status}`) as HTMLElement;
        if (column) {
            column.style.display = 'flex';
        }
    }

    private hideColumn(status: string) {
        const column = this.container.querySelector(`.kanban-column-${status}`) as HTMLElement;
        if (column) {
            column.style.display = 'none';
        }
    }

    private createTaskElement(task: any, level: number = 0): HTMLElement {
        const taskEl = document.createElement('div');
        taskEl.className = 'kanban-task';
        if (level > 0) {
            taskEl.classList.add('is-subtask');
        }
        taskEl.draggable = true;
        taskEl.dataset.taskId = task.id;

        const priority = task.priority || 'none';

        // 存储任务数据到元素
        taskEl.dataset.priority = priority;

        // 添加优先级样式类
        if (priority !== 'none') {
            taskEl.classList.add(`kanban-task-priority-${priority}`);
        }

        // 设置任务颜色（根据优先级）
        let backgroundColor = '';
        let borderColor = '';
        switch (task.priority) {
            case 'high':
                backgroundColor = 'var(--b3-card-error-background)';
                borderColor = 'var(--b3-card-error-color)';
                break;
            case 'medium':
                backgroundColor = 'var(--b3-card-warning-background)';
                borderColor = 'var(--b3-card-warning-color)';
                break;
            case 'low':
                backgroundColor = 'var(--b3-card-info-background)';
                borderColor = 'var(--b3-card-info-color)';
                break;
            default:
                backgroundColor = 'var(--b3-theme-surface-lighter)';
                borderColor = 'var(--b3-theme-border)';
        }

        // 设置任务元素的背景色和边框
        taskEl.style.cssText = `
            cursor: grab;
            transition: all 0.2s ease;
            position: relative;
            background-color: ${backgroundColor};
            border: 1.5px solid ${borderColor};
        `;

        if (task.completed) {
            taskEl.style.opacity = '0.5';
        }

        if (level > 0) {
            taskEl.style.marginLeft = `${level * 20}px`;
        }

        const taskMainContainer = document.createElement('div');
        taskMainContainer.className = 'kanban-task-main';
        taskMainContainer.style.cssText = `
            display: flex;
            gap: 8px;
            align-items: flex-start;
        `;

        const taskIndentContainer = document.createElement('div');
        taskIndentContainer.className = 'kanban-task-indent';
        taskIndentContainer.style.cssText = `
            display: flex;
            align-items: center;
            justify-content: center;
            width: 0px; /* 固定宽度以便对齐 */
            flex-shrink: 0;
        `;

        // 折叠按钮
        const childTasks = this.tasks.filter(t => t.parentId === task.id);
        if (childTasks.length > 0) {
            const isCollapsed = this.collapsedTasks.has(task.id);
            const collapseBtn = document.createElement('button');
            collapseBtn.className = 'b3-button b3-button--text kanban-task-collapse-btn';
            collapseBtn.innerHTML = `<svg class="b3-button__icon"><use xlink:href="#icon${isCollapsed ? 'Right' : 'Down'}"></use></svg>`;
            collapseBtn.title = isCollapsed ? t('expandSubtasks') : t('collapseSubtasks');
            collapseBtn.addEventListener('click', (e) => {
                e.stopPropagation();
                if (isCollapsed) {
                    this.collapsedTasks.delete(task.id);
                } else {
                    this.collapsedTasks.add(task.id);
                }
                this.renderKanban();
            });
            taskIndentContainer.appendChild(collapseBtn);
        }

        taskMainContainer.appendChild(taskIndentContainer);

        // 复选框
        const checkboxEl = document.createElement('input');
        checkboxEl.type = 'checkbox';
        checkboxEl.className = 'kanban-task-checkbox';
        checkboxEl.checked = task.completed;
        checkboxEl.title = '点击完成/取消完成任务';
        checkboxEl.addEventListener('click', (e) => {
            e.stopPropagation();
            const completed = checkboxEl.checked;
            this.toggleTaskCompletion(task, completed);
        });
        taskMainContainer.appendChild(checkboxEl);

        const taskContentContainer = document.createElement('div');
        taskContentContainer.className = 'kanban-task-content';
        taskContentContainer.style.flex = '1';

        // 任务标题
        const titleEl = document.createElement('div');
        titleEl.className = 'kanban-task-title';

        if (task.blockId || task.docId) {
            // 如果有绑定块，标题显示为可点击的超链接
            const targetId = task.blockId || task.docId;
            titleEl.setAttribute('data-type', 'a');
            titleEl.setAttribute('data-href', `siyuan://blocks/${targetId}`);
            titleEl.style.cssText = `
                font-weight: 500;
                margin-bottom: 8px;
                color: var(--b3-theme-primary);
                line-height: 1.4;
                cursor: pointer;
                text-decoration: underline;
                text-decoration-style: dotted;
                transition: color 0.2s ease;
                width: fit-content;
            `;

            // 点击事件：打开块
            titleEl.addEventListener('click', (e) => {
                e.preventDefault();
                e.stopPropagation();
                this.openBlockTab(targetId);
            });

            // 鼠标悬停效果
            titleEl.addEventListener('mouseenter', () => {
                titleEl.style.color = 'var(--b3-theme-primary-light)';
            });
            titleEl.addEventListener('mouseleave', () => {
                titleEl.style.color = 'var(--b3-theme-primary)';
            });
        } else {
            // 没有绑定块，普通标题样式
            titleEl.style.cssText = `
                font-weight: 500;
                margin-bottom: 8px;
                color: var(--b3-theme-on-surface);
                line-height: 1.4;
                width: fit-content;
            `;
        }

        titleEl.textContent = task.title || t('noContentHint');
        titleEl.title = (task.blockId || task.docId) ? t('clickToOpenBoundBlock', { title: task.title || t('noContentHint') }) : (task.title || t('noContentHint'));

        // 如果有子任务，添加数量指示器
        if (childTasks.length > 0) {
            const subtaskIndicator = document.createElement('span');
            subtaskIndicator.className = 'subtask-indicator';
            subtaskIndicator.textContent = ` (${childTasks.length})`;
            subtaskIndicator.title = t('containsNSubtasks', { count: childTasks.length });
            subtaskIndicator.style.cssText = `
                font-size: 12px;
                color: var(--b3-theme-on-surface);
                opacity: 0.7;
            `;
            titleEl.appendChild(subtaskIndicator);
        }

        taskContentContainer.appendChild(titleEl);

        // 任务信息容器
        const infoEl = document.createElement('div');
        infoEl.className = 'kanban-task-info';
        infoEl.style.cssText = `
            display: flex;
            flex-direction: column;
            gap: 4px;
        `;

        if (task.completed && task.completedTime) {
            const completedTimeEl = document.createElement('div');
            completedTimeEl.className = 'kanban-task-completed-time';
            completedTimeEl.innerHTML = `<span>✅</span><span>完成于: ${getLocalDateTimeString(new Date(task.completedTime))}</span>`;
            completedTimeEl.style.cssText = `
                font-size: 12px;
                color: var(--b3-theme-on-surface);
                opacity: 0.7;
                display: flex;
                align-items: center;
                gap: 4px;
            `;
            infoEl.appendChild(completedTimeEl);
        }

        // 日期时间
        const hasDate = task.date || task.endDate;
        if (hasDate) {
            const dateEl = document.createElement('div');
            dateEl.className = 'kanban-task-date';
            dateEl.style.cssText = `
                font-size: 12px;
                color: var(--b3-theme-on-surface);
                opacity: 0.7;
                display: flex;
                align-items: center;
                gap: 4px;
                flex-wrap: wrap;
            `;

            // 添加周期图标（如果是周期事件或周期实例）
            if (task.repeat?.enabled || task.isRepeatInstance) {
                const repeatIcon = document.createElement('span');
                repeatIcon.textContent = '🔄';
                repeatIcon.title = task.repeat?.enabled ? getRepeatDescription(task.repeat) : '周期事件实例';
                repeatIcon.style.cssText = 'cursor: help;';
                dateEl.appendChild(repeatIcon);
            }

            const dateText = this.formatTaskDate(task);
            let dateHtml = `<span>📅${dateText}</span>`;

            // 添加倒计时显示
            if (!task.completed) {
                const countdownInfo = this.getTaskCountdownInfo(task);
                if (countdownInfo.type !== 'none' && countdownInfo.days >= 0) {
                    let urgencyClass = 'countdown-normal';
                    if (countdownInfo.days <= 1) {
                        urgencyClass = 'countdown-urgent';
                    } else if (countdownInfo.days <= 3) {
                        urgencyClass = 'countdown-warning';
                    }

                    const prefix = countdownInfo.type === 'start' ? '剩' : '';
                    dateHtml += `<span class="countdown-badge ${urgencyClass}">${prefix}${countdownInfo.text}</span>`;
                }
            }

            dateEl.innerHTML += dateHtml;
            infoEl.appendChild(dateEl);
        }

        // 优先级
        if (priority !== 'none') {
            const priorityEl = document.createElement('div');
            priorityEl.className = `kanban-task-priority priority-label-${priority}`;

            const priorityNames = {
                'high': '高优先级',
                'medium': '中优先级',
                'low': '低优先级'
            };

            priorityEl.innerHTML = `<span class="priority-dot ${priority}"></span><span>${priorityNames[priority]}</span>`;
            infoEl.appendChild(priorityEl);
        }

        // 分类
        if (task.categoryId) {
            const category = this.categoryManager.getCategoryById(task.categoryId);
            if (category) {
                const categoryEl = document.createElement('div');
                categoryEl.className = 'kanban-task-category';
                categoryEl.style.cssText = `
                    display: inline-flex;
                    align-items: center;
                    gap: 4px;
                    padding: 2px 6px;
                    background-color: ${category.color};
                    border-radius: 4px;
                    font-size: 11px;
                    color: white;
                    font-weight: 500;
                    align-self: flex-start;
                `;

                if (category.icon) {
                    categoryEl.innerHTML = `<span>${category.icon}</span><span>${category.name}</span>`;
                } else {
                    categoryEl.textContent = category.name;
                }
                infoEl.appendChild(categoryEl);
            }
        }

        // 备注
        if (task.note) {
            const noteEl = document.createElement('div');
            noteEl.className = 'kanban-task-note';
            noteEl.textContent = task.note;
            noteEl.style.cssText = `
                font-size: 12px;
                color: var(--b3-theme-on-surface);
                opacity: 0.8;
                margin-top: 4px;
                line-height: 1.3;
                max-height: 40px;
                overflow: hidden;
                text-overflow: ellipsis;
            `;
            infoEl.appendChild(noteEl);
        }

        // 番茄钟数量
        if (task.pomodoroCount && task.pomodoroCount > 0) {
            const pomodoroDisplay = document.createElement('div');
            pomodoroDisplay.className = 'kanban-task-pomodoro-count';
            pomodoroDisplay.style.cssText = `
                font-size: 12px;
                display: inline-flex;
                align-items: center;
                gap: 2px;
                margin-top: 4px;
            `;

            const tomatoEmojis = '🍅'.repeat(Math.min(task.pomodoroCount, 5));
            const extraCount = task.pomodoroCount > 5 ? `+${task.pomodoroCount - 5}` : '';

            pomodoroDisplay.innerHTML = `
                <span title="完成的番茄钟数量: ${task.pomodoroCount}">${tomatoEmojis}${extraCount}</span>
            `;

            infoEl.appendChild(pomodoroDisplay);
        }

        taskContentContainer.appendChild(infoEl);
        taskMainContainer.appendChild(taskContentContainer);

        // 不再单独显示绑定块信息，因为已经集成到标题中

        taskEl.appendChild(taskMainContainer);

        // 如果为父任务，计算子任务完成进度并在底部显示进度条
        const directChildren = this.tasks.filter(t => t.parentId === task.id);
        if (directChildren.length > 0) {
            const completedCount = directChildren.filter(c => c.completed).length;
            const percent = Math.round((completedCount / directChildren.length) * 100);

            const progressContainer = document.createElement('div');
            progressContainer.className = 'kanban-task-progress-container';
            progressContainer.style.cssText = `
                margin-top: 8px;
                padding: 6px 0 0 0;
                display: flex;
                align-items: center;
                gap: 8px;
            `;

            const progressBarWrap = document.createElement('div');
            progressBarWrap.className = 'kanban-task-progress-wrap';
            progressBarWrap.style.cssText = `
                flex: 1;
                background: rgba(0,0,0,0.06);
                height: 8px;
                border-radius: 6px;
                overflow: hidden;
            `;

            const progressBar = document.createElement('div');
            progressBar.className = 'kanban-task-progress-bar';
            progressBar.style.cssText = `
                width: ${percent}%;
                height: 100%;
                background: linear-gradient(90deg, #2ecc71, #27ae60);
                transition: width 0.3s ease;
            `;

            progressBarWrap.appendChild(progressBar);

            const percentLabel = document.createElement('div');
            percentLabel.className = 'kanban-task-progress-text';
            percentLabel.textContent = `${percent}%`;
            percentLabel.style.cssText = `
                font-size: 12px;
                color: var(--b3-theme-on-surface);
                opacity: 0.85;
                min-width: 34px;
                text-align: right;
            `;

            progressContainer.appendChild(progressBarWrap);
            progressContainer.appendChild(percentLabel);
            taskEl.appendChild(progressContainer);
        }

        // 添加拖拽事件（状态切换）
        this.addTaskDragEvents(taskEl, task);

        // 添加任务拖拽事件处理（排序和父子任务设置）
        taskEl.addEventListener('dragover', (e) => {
            if (this.isDragging && this.draggedElement && this.draggedElement !== taskEl) {
                const targetTask = this.getTaskFromElement(taskEl);
                if (!targetTask) return;

                const rect = taskEl.getBoundingClientRect();
                const mouseY = e.clientY;
                const taskTop = rect.top;
                const taskBottom = rect.bottom;
                const taskHeight = rect.height;

                // 定义区域：上边缘20%和下边缘20%用于排序，中间60%用于父子关系
                const sortZoneHeight = taskHeight * 0.2;
                const isInTopSortZone = mouseY <= taskTop + sortZoneHeight;
                const isInBottomSortZone = mouseY >= taskBottom - sortZoneHeight;
                const isInParentChildZone = !isInTopSortZone && !isInBottomSortZone;

                // 排序检查 (支持现有同级排序和新的成为同级排序)
                const canSort = this.canDropForSort(this.draggedTask, targetTask);
                const canBecomeSibling = this.canBecomeSiblingOf(this.draggedTask, targetTask);
                const canSetParentChild = this.canSetAsParentChild(this.draggedTask, targetTask);

                if ((isInTopSortZone || isInBottomSortZone)) {
                    // 排序操作
                    if (canSort || canBecomeSibling) {
                        e.preventDefault();
                        e.dataTransfer.dropEffect = 'move';
                        const position = isInTopSortZone ? 'top' : 'bottom';
                        this.updateIndicator('sort', taskEl, position, e);
                    } else {
                        this.updateIndicator('none', null, null);
                    }
                } else if (isInParentChildZone && canSetParentChild) {
                    // 父子任务操作
                    e.preventDefault();
                    e.dataTransfer.dropEffect = 'move';
                    this.updateIndicator('parentChild', taskEl, 'middle');
                } else {
                    // 清除所有指示器
                    this.updateIndicator('none', null, null);
                }
            }
        });

        taskEl.addEventListener('dragleave', (_e) => {
            // 检查是否真的离开了目标区域
            if (!taskEl.contains((_e as any).relatedTarget as Node)) {
                this.updateIndicator('none', null, null);
            }
        });

        taskEl.addEventListener('drop', (e) => {
            if (this.isDragging && this.draggedElement && this.draggedElement !== taskEl) {
                e.preventDefault();
                e.stopPropagation(); // 阻止事件冒泡到列的 drop 区域

                const targetTask = this.getTaskFromElement(taskEl);
                if (!targetTask) return;

                const rect = taskEl.getBoundingClientRect();
                const mouseY = e.clientY;
                const taskTop = rect.top;
                const taskBottom = rect.bottom;
                const taskHeight = rect.height;

                // 定义区域
                const sortZoneHeight = taskHeight * 0.2;
                const isInTopSortZone = mouseY <= taskTop + sortZoneHeight;
                const isInBottomSortZone = mouseY >= taskBottom - sortZoneHeight;
                const isInParentChildZone = !isInTopSortZone && !isInBottomSortZone;

                const canSort = this.canDropForSort(this.draggedTask, targetTask);
                const canBecomeSibling = this.canBecomeSiblingOf(this.draggedTask, targetTask);
                const canSetParentChild = this.canSetAsParentChild(this.draggedTask, targetTask);

                if ((isInTopSortZone || isInBottomSortZone)) {
                    if (canSort) {
                        // 执行排序
                        this.handleSortDrop(targetTask, e);
                    } else if (canBecomeSibling) {
                        // 执行成为兄弟任务并排序的操作
                        this.handleBecomeSiblingDrop(this.draggedTask, targetTask, e);
                    }
                } else if (isInParentChildZone && canSetParentChild) {
                    // 执行父子任务设置
                    this.handleParentChildDrop(targetTask);
                }
            }
            this.updateIndicator('none', null, null);
        });

        // 添加右键菜单
        taskEl.addEventListener('contextmenu', (e) => {
            e.preventDefault();
            this.showTaskContextMenu(e, task);
        });

        // 添加悬停效果
        taskEl.addEventListener('mouseenter', () => {
            taskEl.style.transform = 'translateY(-2px)';
            taskEl.style.boxShadow = '0 4px 12px rgba(0, 0, 0, 0.1)';
        });

        taskEl.addEventListener('mouseleave', () => {
            if (!this.isDragging) {
                taskEl.style.transform = 'translateY(0)';
                taskEl.style.boxShadow = 'none';
            }
        });

        return taskEl;
    }

    private formatTaskDate(task: any): string {
        const today = getLocalDateString();
        const tomorrow = new Date();
        tomorrow.setDate(tomorrow.getDate() + 1);
        const tomorrowStr = getLocalDateString(tomorrow);

        // 获取当前年份
        const currentYear = new Date().getFullYear();

        // 辅助函数：格式化日期显示
        const formatDateWithYear = (dateStr: string, date: Date): string => {
            const year = date.getFullYear();
            return year !== currentYear
                ? date.toLocaleDateString('zh-CN', { year: 'numeric', month: 'short', day: 'numeric' })
                : date.toLocaleDateString('zh-CN', { month: 'short', day: 'numeric' });
        };

        // 辅助函数：计算过期天数
        const getExpiredDays = (targetDate: string): number => {
            return Math.ceil((new Date(today).getTime() - new Date(targetDate).getTime()) / (1000 * 60 * 60 * 24));
        };

        // 辅助函数：创建过期徽章
        const createExpiredBadge = (days: number): string => {
            return `<span class="countdown-badge countdown-normal" style="background-color: rgba(231, 76, 60, 0.15); color: #e74c3c; border: 1px solid rgba(231, 76, 60, 0.3);">已过期${days}天</span>`;
        };

        // 如果只有截止时间，显示截止时间
        if (!task.date && task.endDate) {
            const endDate = new Date(task.endDate);
            const endYear = endDate.getFullYear();

            // 检查是否过期
            if (task.endDate < today) {
                const daysDiff = getExpiredDays(task.endDate);
                const dateStr = formatDateWithYear(task.endDate, endDate);
                return `${dateStr} ${createExpiredBadge(daysDiff)}`;
            }

            if (task.endDate === today) {
                return t('todayDeadline');
            } else if (task.endDate === tomorrowStr) {
                return t('tomorrowDeadline');
            } else {
<<<<<<< HEAD
                return endDate.toLocaleDateString('zh-CN', { month: 'short', day: 'numeric' }) + ' ' + t('countdownEnd');
=======
                const dateStr = formatDateWithYear(task.endDate, endDate);
                return `${dateStr} 截止`;
>>>>>>> 9046fb81
            }
        }

        // 如果有开始时间，按原逻辑显示
        let dateStr = '';
        if (task.date === today) {
            dateStr = t('today');
        } else if (task.date === tomorrowStr) {
            dateStr = t('tomorrow');
        } else {
            const taskDate = new Date(task.date);
            const taskYear = taskDate.getFullYear();

            // 检查是否过期
            if (task.date < today) {
                const daysDiff = getExpiredDays(task.date);
                const formattedDate = formatDateWithYear(task.date, taskDate);
                dateStr = `${formattedDate} ${createExpiredBadge(daysDiff)}`;
            } else {
                // 如果不在今年，显示年份
                dateStr = formatDateWithYear(task.date, taskDate);
            }
        }

        // 如果是农历循环事件，添加农历日期显示
        if (task.repeat?.enabled && (task.repeat.type === 'lunar-monthly' || task.repeat.type === 'lunar-yearly')) {
            try {
                const lunarStr = getSolarDateLunarString(task.date);
                if (lunarStr) {
                    dateStr = `${dateStr} (${lunarStr})`;
                }
            } catch (error) {
                console.error('Failed to format lunar date:', error);
            }
        }

        let endDateStr = '';
        if (task.endDate && task.endDate !== task.date) {
            const taskEndDate = new Date(task.endDate);
            const endYear = taskEndDate.getFullYear();

            // 检查结束日期是否过期
            if (task.endDate < today) {
                const daysDiff = getExpiredDays(task.endDate);
                const formattedEndDate = formatDateWithYear(task.endDate, taskEndDate);
                endDateStr = `${formattedEndDate} ${createExpiredBadge(daysDiff)}`;
            } else {
                // 如果结束日期不在今年，显示年份
                endDateStr = formatDateWithYear(task.endDate, taskEndDate);
            }
        }

        if (endDateStr) {
            return `${dateStr} → ${endDateStr}`;
        }

        if (task.time) {
            return `${dateStr} ${task.time}`;
        }

        return dateStr || "未设置日期";
    }

    private getTaskCountdownInfo(task: any): { text: string; days: number; type: 'start' | 'end' | 'none' } {
        const today = new Date();
        today.setHours(0, 0, 0, 0);

        // 如果有开始日期
        if (task.date) {
            const startDate = new Date(task.date);
            startDate.setHours(0, 0, 0, 0);
            const startDays = Math.ceil((startDate.getTime() - today.getTime()) / (1000 * 60 * 60 * 24));

            // 如果还没开始
            if (startDays > 0) {
                return {
                    text: startDays === 1 ? t('tomorrowStart') : t('startsInNDays', { days: startDays }),
                    days: startDays,
                    type: 'start'
                };
            }

            // 如果已经开始且有结束日期
            if (task.endDate) {
                const endDate = new Date(task.endDate);
                endDate.setHours(0, 0, 0, 0);
                const endDays = Math.ceil((endDate.getTime() - today.getTime()) / (1000 * 60 * 60 * 24));

                if (endDays >= 0) {
                    return {
                        text: endDays === 0 ? t('todayEnd') : t('endsInNDays', { days: endDays }),
                        days: endDays,
                        type: 'end'
                    };
                }
            }
        }
        // 只有结束日期的情况
        else if (task.endDate) {
            const endDate = new Date(task.endDate);
            endDate.setHours(0, 0, 0, 0);
            const endDays = Math.ceil((endDate.getTime() - today.getTime()) / (1000 * 60 * 60 * 24));

            if (endDays >= 0) {
                return {
                    text: endDays === 0 ? t('todayEnd') : t('endsInNDays', { days: endDays }),
                    days: endDays,
                    type: 'end'
                };
            }
        }

        return { text: '', days: 0, type: 'none' };
    }

    private addTaskDragEvents(element: HTMLElement, task: any) {
        // 支持子任务拖拽到父任务上边缘解除父子关系
        element.addEventListener('dragover', (e) => {
            if (!this.isDragging || !this.draggedTask || this.draggedTask.id === task.id) return;
            // 仅允许子任务拖拽到父任务上边缘
            if (task.id === this.draggedTask.parentId) {
                const rect = element.getBoundingClientRect();
                const offsetY = e.clientY - rect.top;
                if (offsetY < 16) { // 上边缘区域
                    e.preventDefault();
                    this.updateIndicator('parentChild', element, 'top', e);
                } else {
                    this.updateIndicator('none', null, null);
                }
            }
        });

        element.addEventListener('dragleave', () => {
            this.updateIndicator('none', null, null);
        });

        element.addEventListener('drop', async (e) => {
            if (!this.isDragging || !this.draggedTask || this.draggedTask.id === task.id) return;
            if (task.id === this.draggedTask.parentId) {
                const rect = element.getBoundingClientRect();
                const offsetY = e.clientY - rect.top;
                if (offsetY < 16) {
                    // 解除父子关系
                    await this.unsetParentChildRelation(this.draggedTask);
                    this.clearAllIndicators();
                }
            }
        });
        element.addEventListener('dragstart', (e) => {
            this.isDragging = true;
            this.draggedTask = task;
            this.draggedElement = element;
            element.style.opacity = '0.5';
            element.style.cursor = 'grabbing';

            if (e.dataTransfer) {
                e.dataTransfer.effectAllowed = 'move';
                e.dataTransfer.setData('text/html', element.outerHTML);
            }
        });

        element.addEventListener('dragend', () => {
            this.isDragging = false;
            this.draggedTask = null;
            this.draggedElement = null;
            element.style.opacity = '';
            element.style.cursor = 'grab';
            element.style.transform = 'translateY(0)';
            element.style.boxShadow = 'none';

            // 清理所有拖拽状态
            this.container.querySelectorAll('.kanban-drop-zone-active').forEach(el => {
                el.classList.remove('kanban-drop-zone-active');
            });
            // 清除所有指示器和状态
            this.updateIndicator('none', null, null);
        });
    }

    private showTaskContextMenu(event: MouseEvent, task: any) {
        const menu = new Menu("kanbanTaskContextMenu");

        const childTasks = this.tasks.filter(t => t.parentId === task.id);

        // 编辑任务 - 针对周期任务显示不同选项
        if (task.isRepeatInstance) {
            // 周期事件实例 - 显示修改此实例和修改所有实例
            menu.addItem({
                iconHTML: "📝",
                label: "修改此实例",
                click: () => this.editInstanceReminder(task)
            });
            menu.addItem({
                iconHTML: "🔄",
                label: "修改所有实例",
                click: () => this.editTask(task)
            });
        } else if (task.repeat?.enabled) {
            // 原始周期事件 - 只显示编辑选项
            menu.addItem({
                iconHTML: "📝",
                label: "编辑任务",
                click: () => this.editTask(task)
            });
        } else {
            // 普通任务
            menu.addItem({
                iconHTML: "📝",
                label: "编辑任务",
                click: () => this.editTask(task)
            });
        }

        menu.addItem({
            iconHTML: "➕",
            label: "创建子任务",
            click: () => this.showCreateTaskDialog(task)
        });

        // 粘贴新建子任务
        menu.addItem({
            iconHTML: "📋",
            label: "粘贴新建子任务",
            click: () => this.showPasteTaskDialog(task)
        });

        // 父子任务管理
        if (task.parentId) {
            menu.addItem({
                iconHTML: "🔗",
                label: "解除父任务关系",
                click: () => this.unsetParentChildRelation(task)
            });
        }





        menu.addSeparator();

        // 设置优先级子菜单
        const priorityMenuItems = [];
        const priorities = [
            { key: 'high', label: t('priorityHigh'), icon: '🔴' },
            { key: 'medium', label: t('priorityMedium'), icon: '🟡' },
            { key: 'low', label: t('priorityLow'), icon: '🔵' },
            { key: 'none', label: t('none'), icon: '⚫' }
        ];

        const currentPriority = task.priority || 'none';
        priorities.forEach(priority => {
            priorityMenuItems.push({
                iconHTML: priority.icon,
                label: priority.label,
                current: currentPriority === priority.key,
                click: () => this.setPriority(task.id, priority.key)
            });
        });

        menu.addItem({
            iconHTML: "🎯",
            label: "设置优先级",
            submenu: priorityMenuItems
        });

        // 绑定块功能
        if (task.blockId || task.docId) {
            menu.addItem({
                iconHTML: "📋",
                label: "复制块引用",
                click: () => this.copyBlockRef(task)
            });
        } else {
            menu.addItem({
                iconHTML: "🔗",
                label: "绑定到块",
                click: () => this.showBindToBlockDialog(task)
            });
        }

        menu.addSeparator();

        // 任务类型切换
        const currentTermType = task.termType; // 不设默认值，允许为 undefined

        if (currentTermType !== 'short_term') {
            menu.addItem({
                iconHTML: "📝",
                label: t('setAsShortTerm'),
                click: () => this.changeTaskStatus(task, 'short_term')
            });
        }

        if (currentTermType !== 'long_term') {
            menu.addItem({
                iconHTML: "🎯",
                label: t('setAsLongTerm'),
                click: () => this.changeTaskStatus(task, 'long_term')
            });
        }


        // 状态切换
        const currentStatus = this.getTaskStatus(task);

        if (currentStatus !== 'doing') {
            menu.addItem({
                iconHTML: "⚡",
                label: t('moveToDoing'),
                click: () => this.changeTaskStatus(task, 'doing')
            });
        }

        if (currentStatus !== 'done') {
            menu.addItem({
                iconHTML: "✅",
                label: t('markCompleted'),
                click: () => this.changeTaskStatus(task, 'done')
            });
        }

        menu.addSeparator();

        // 番茄钟
        menu.addItem({
            iconHTML: "🍅",
            label: t('startPomodoro'),
            click: () => this.startPomodoro(task)
        });

        menu.addItem({
            iconHTML: "⏱️",
            label: t('startStopwatch'),
            click: () => this.startPomodoroCountUp(task)
        });

        menu.addSeparator();

        // 删除任务 - 针对周期任务显示不同选项
        if (task.isRepeatInstance) {
            // 周期事件实例 - 显示删除此实例和删除所有实例
            menu.addItem({
                iconHTML: "🗑️",
                label: "删除此实例",
                click: () => this.deleteInstanceOnly(task)
            });
            menu.addItem({
                iconHTML: "🗑️",
                label: "删除所有实例",
                click: () => this.deleteTask(task)
            });
        } else {
            // 普通任务或原始周期事件
            menu.addItem({
                iconHTML: "🗑️",
                label: t('deleteTask'),
                click: () => this.deleteTask(task)
            });
        }

        // 复制子任务为多级 Markdown 列表
        if (childTasks.length > 0) {
            menu.addItem({
                iconHTML: "📋",
                label: t('copySubtasksAsList'),
                click: () => {
                    const childLines = this.buildMarkdownListFromChildren(task.id);
                    if (childLines && childLines.length > 0) {
                        const text = childLines.join('\n');
                        // 复制到剪贴板
                        try {
                            navigator.clipboard.writeText(text);
                            showMessage('已复制子任务列表到剪贴板');
                        } catch (err) {
                            // 备用：使用临时 textarea
                            const ta = document.createElement('textarea');
                            ta.value = text;
                            document.body.appendChild(ta);
                            ta.select();
                            document.execCommand('copy');
                            document.body.removeChild(ta);
                            showMessage('已复制子任务列表到剪贴板');
                        }
                    } else {
                        showMessage(t('noSubtasksToCopy'));
                    }
                }
            });
        }

        menu.open({
            x: event.clientX,
            y: event.clientY
        });
    }

    private async toggleTaskCompletion(task: any, completed: boolean) {
        try {
            if (task.isRepeatInstance && task.originalId) {
                // 对于重复实例，使用不同的完成逻辑
                await this.toggleRepeatInstanceCompletion(task, completed);
            } else {
                // 对于普通任务，使用原有逻辑
                const newStatus = completed ? 'done' : 'todo';
                await this.changeTaskStatus(task, newStatus);
            }
        } catch (error) {
            console.error('切换任务完成状态失败:', error);
            showMessage('操作失败，请重试');
        }
    }

    /**
     * 切换重复实例的完成状态
     * @param task 重复实例任务
     * @param completed 是否完成
     */
    private async toggleRepeatInstanceCompletion(task: any, completed: boolean) {
        try {
            const reminderData = await readReminderData();
            const originalReminder = reminderData[task.originalId];

            if (!originalReminder) {
                showMessage("原始重复事件不存在");
                return;
            }

            // 初始化完成实例列表
            if (!originalReminder.repeat.completedInstances) {
                originalReminder.repeat.completedInstances = [];
            }

            const instanceDate = task.date;
            const completedInstances = originalReminder.repeat.completedInstances;

            if (completed) {
                // 添加到完成列表（如果还没有的话）
                if (!completedInstances.includes(instanceDate)) {
                    completedInstances.push(instanceDate);
                }

                // 记录完成时间
                if (!originalReminder.repeat.instanceCompletedTimes) {
                    originalReminder.repeat.instanceCompletedTimes = {};
                }
                originalReminder.repeat.instanceCompletedTimes[instanceDate] = getLocalDateTimeString(new Date());
            } else {
                // 从完成列表中移除
                const index = completedInstances.indexOf(instanceDate);
                if (index > -1) {
                    completedInstances.splice(index, 1);
                }

                // 移除完成时间记录
                if (originalReminder.repeat.instanceCompletedTimes) {
                    delete originalReminder.repeat.instanceCompletedTimes[instanceDate];
                }
            }

            await writeReminderData(reminderData);

            // 更新本地缓存
            const localTask = this.tasks.find(t => t.id === task.id);
            if (localTask) {
                localTask.completed = completed;
                if (completed) {
                    localTask.completedTime = originalReminder.repeat.instanceCompletedTimes?.[instanceDate];
                } else {
                    delete localTask.completedTime;
                }
            }

            // 广播更新事件
            window.dispatchEvent(new CustomEvent('reminderUpdated'));
        } catch (error) {
            console.error('切换重复实例完成状态失败:', error);
            showMessage('操作失败，请重试');
        }
    }

    private async changeTaskStatus(task: any, newStatus: string) {
        try {
            const reminderData = await readReminderData();

            // 对于周期实例，使用 originalId；否则使用 task.id
            const actualTaskId = task.isRepeatInstance ? task.originalId : task.id;

            if (reminderData[actualTaskId]) {
                // 如果是周期实例，需要更新实例的完成状态
                if (task.isRepeatInstance) {
                    // 处理周期实例的完成状态
                    if (newStatus === 'done') {
                        // 标记这个特定日期的实例为已完成
                        if (!reminderData[actualTaskId].repeat) {
                            reminderData[actualTaskId].repeat = {};
                        }
                        if (!reminderData[actualTaskId].repeat.completedInstances) {
                            reminderData[actualTaskId].repeat.completedInstances = [];
                        }
                        // 添加到已完成实例列表（如果还没有）
                        if (!reminderData[actualTaskId].repeat.completedInstances.includes(task.date)) {
                            reminderData[actualTaskId].repeat.completedInstances.push(task.date);
                        }

                        // 周期实例完成时，不自动完成子任务（因为每个实例都是独立的）
                        // 如果需要完成子任务，用户应该在右键菜单中选择"完成任务及所有子任务"
                    } else {
                        // 取消完成周期实例或修改其他状态（long_term, short_term, doing）
                        if (reminderData[actualTaskId].repeat?.completedInstances) {
                            const index = reminderData[actualTaskId].repeat.completedInstances.indexOf(task.date);
                            if (index > -1) {
                                reminderData[actualTaskId].repeat.completedInstances.splice(index, 1);
                            }
                        }

                        // 对于周期事件，也需要支持修改 termType 和 kanbanStatus
                        // 修改的是原始周期事件的属性，会影响所有未来实例
                        if (newStatus === 'long_term' || newStatus === 'short_term') {
                            reminderData[actualTaskId].termType = newStatus;
                            reminderData[actualTaskId].kanbanStatus = 'todo';
                        } else if (newStatus === 'doing') {
                            reminderData[actualTaskId].kanbanStatus = 'doing';
                            // 设置为进行中时，清空termType
                            delete reminderData[actualTaskId].termType;
                        }
                    }
                } else {
                    // 非周期实例的正常处理
                    if (newStatus === 'done') {
                        reminderData[actualTaskId].completed = true;
                        reminderData[actualTaskId].completedTime = getLocalDateTimeString(new Date());

                        // 父任务完成时，自动完成所有子任务
                        await this.completeAllChildTasks(actualTaskId, reminderData);
                    } else {
                        reminderData[actualTaskId].completed = false;
                        delete reminderData[actualTaskId].completedTime;

                        // 根据新状态设置kanbanStatus和termType
                        if (newStatus === 'long_term' || newStatus === 'short_term') {
                            reminderData[actualTaskId].termType = newStatus;
                            reminderData[actualTaskId].kanbanStatus = 'todo';
                        } else if (newStatus === 'doing') {
                            reminderData[actualTaskId].kanbanStatus = 'doing';
                            // 设置为进行中时，清空termType
                            delete reminderData[actualTaskId].termType;
                        }
                    }
                }

                await writeReminderData(reminderData);

                // 更新块的书签状态（仅针对绑定块的任务）
                if (task.blockId || task.docId) {
                    await updateBlockReminderBookmark(task.blockId || task.docId);
                }

                // 触发更新事件
                window.dispatchEvent(new CustomEvent('reminderUpdated'));

                // 重新加载任务
                await this.loadTasks();
            }
        } catch (error) {
            console.error('切换任务状态失败:', error);
            showMessage("状态切换失败");
        }
    }

    /**
     * 当父任务完成时，自动完成所有子任务
     * @param parentId 父任务ID
     * @param reminderData 任务数据
     */
    private async completeAllChildTasks(parentId: string, reminderData: any): Promise<void> {
        try {
            // 获取所有子任务ID（递归获取所有后代）
            const descendantIds = this.getAllDescendantIds(parentId, reminderData);

            if (descendantIds.length === 0) {
                return; // 没有子任务，直接返回
            }

            const currentTime = getLocalDateTimeString(new Date());
            let completedCount = 0;

            // 自动完成所有子任务
            for (const childId of descendantIds) {
                const childTask = reminderData[childId];
                if (childTask && !childTask.completed) {
                    childTask.completed = true;
                    childTask.completedTime = currentTime;
                    completedCount++;

                    // 如果子任务有绑定块，也需要处理书签更新
                    if (childTask.blockId || childTask.docId) {
                        try {
                            await updateBlockReminderBookmark(childTask.blockId || childTask.docId);
                        } catch (error) {
                            console.warn(`更新子任务 ${childId} 的块书签失败:`, error);
                        }
                    }
                }
            }

            if (completedCount > 0) {
                console.log(`${t('parentTaskCompleted')} ${parentId}, ${t('autoCompleteSubtasks', { count: completedCount })}`);
                showMessage(t('autoCompleteSubtasks', { count: completedCount }), 2000);
            }
        } catch (error) {
            console.error('自动完成子任务失败:', error);
            // 不要阻止父任务的完成，只是记录错误
        }
    }

    /**
     * 递归获取所有后代任务ID
     * @param parentId 父任务ID
     * @param reminderData 任务数据
     * @returns 所有后代任务ID数组
     */
    private getAllDescendantIds(parentId: string, reminderData: any): string[] {
        const result: string[] = [];
        const visited = new Set<string>(); // 防止循环引用

        const getChildren = (currentParentId: string) => {
            if (visited.has(currentParentId)) {
                return; // 避免循环引用
            }
            visited.add(currentParentId);

            Object.values(reminderData).forEach((task: any) => {
                if (task && task.parentId === currentParentId) {
                    result.push(task.id);
                    getChildren(task.id); // 递归获取子任务的子任务
                }
            });
        };

        getChildren(parentId);
        return result;
    }

    private showSortMenu(event: MouseEvent) {
        if (document.querySelector('.kanban-sort-menu')) {
            return;
        }

        const menuEl = document.createElement('div');
        menuEl.className = 'kanban-sort-menu';
        menuEl.style.cssText = `
            position: absolute;
            background: var(--b3-theme-surface);
            border: 1px solid var(--b3-theme-border);
            border-radius: 6px;
            box-shadow: 0 4px 12px rgba(0,0,0,0.1);
            padding: 8px;
            z-index: 100;
            display: flex;
            flex-direction: column;
            gap: 4px;
        `;

        const sortOptions = [
            { key: 'priority', label: '优先级', icon: '🎯' },
            { key: 'time', label: '时间', icon: '🕐' },
            { key: 'title', label: '标题', icon: '📝' }
        ];

        const createOption = (option: any, order: 'asc' | 'desc') => {
            const button = document.createElement('button');
            button.className = 'b3-button b3-button--outline';
            const isActive = this.currentSort === option.key && this.currentSortOrder === order;
            button.style.cssText = `
                width: 100%;
                justify-content: flex-start;
                text-align: left;
                background-color: ${isActive ? 'var(--b3-theme-primary-lightest)' : 'transparent'};
                color: ${isActive ? 'var(--b3-theme-primary)' : 'var(--b3-theme-on-surface)'};
            `;
            button.innerHTML = `
                <span style="font-size: 16px; margin-right: 8px;">${option.icon}</span>
                <span>${option.label} (${order === 'asc' ? t('ascendingOrder') : t('descendingOrder')})</span>
            `;
            button.addEventListener('click', () => {
                this.currentSort = option.key;
                this.currentSortOrder = order;
                this.updateSortButtonTitle();
                this.sortTasks();
                this.renderKanban();
                closeMenu();
            });
            return button;
        };

        sortOptions.forEach(option => {
            menuEl.appendChild(createOption(option, 'desc'));
            menuEl.appendChild(createOption(option, 'asc'));
        });

        document.body.appendChild(menuEl);

        const rect = (event.currentTarget as HTMLElement).getBoundingClientRect();
        menuEl.style.top = `${rect.bottom + 4}px`;
        menuEl.style.left = `${rect.right - menuEl.offsetWidth}px`;

        const closeMenu = () => {
            menuEl.remove();
            document.removeEventListener('click', handleClickOutside);
        };

        const handleClickOutside = (e: MouseEvent) => {
            if (!menuEl.contains(e.target as Node) && e.target !== event.currentTarget) {
                closeMenu();
            }
        };

        setTimeout(() => document.addEventListener('click', handleClickOutside), 0);
    }

    private showDoneSortMenu(event: MouseEvent) {
        const menu = new Menu("kanbanDoneSortMenu");

        const addMenuItem = (label: string, sortKey: string, sortOrder: 'asc' | 'desc') => {
            menu.addItem({
                label: label,
                current: this.doneSort === sortKey && this.doneSortOrder === sortOrder,
                click: () => {
                    this.doneSort = sortKey;
                    this.doneSortOrder = sortOrder;
                    this.updateDoneSortButtonTitle();
                    this.renderKanban();
                }
            });
        };

        addMenuItem(`${t('sortByCompletedTime')} (${t('descendingOrder')})`, 'completedTime', 'desc');
        addMenuItem(`${t('sortByCompletedTime')} (${t('ascendingOrder')})`, 'completedTime', 'asc');
        menu.addSeparator();
        addMenuItem(`${t('sortingPriority')} (${t('descendingOrder')})`, 'priority', 'desc');
        addMenuItem(`${t('sortingPriority')} (${t('ascendingOrder')})`, 'priority', 'asc');
        menu.addSeparator();
        addMenuItem(`${t('sortBySetTime')} (${t('descendingOrder')})`, 'time', 'desc');
        addMenuItem(`${t('sortBySetTime')} (${t('ascendingOrder')})`, 'time', 'asc');
        menu.addSeparator();
        addMenuItem(`${t('sortingTitle')} (${t('ascendingOrder')})`, 'title', 'asc');
        addMenuItem(`${t('sortingTitle')} (${t('descendingOrder')})`, 'title', 'desc');

        menu.open({
            x: event.clientX,
            y: event.clientY
        });
    }

    // 使用 QuickReminderDialog 创建任务
    private showCreateTaskDialog(parentTask?: any) {
        const quickDialog = new QuickReminderDialog(
            undefined, // 项目看板创建任务默认不设置日期
            undefined, // 无初始时间
            () => {
                // 保存成功后刷新看板
                this.loadTasks();
            },
            undefined, // 无时间段选项
            {
                defaultProjectId: this.projectId, // 默认项目ID
                defaultCategoryId: parentTask?.categoryId, // 如果是子任务，继承父任务分类
                defaultPriority: parentTask?.priority, // 如果是子任务，继承父任务优先级
                defaultTitle: parentTask ? '' : undefined, // 子任务不预填标题
                hideProjectSelector: true, // 隐藏项目选择器
                showKanbanStatus: 'term', // 显示任务类型选择
                defaultTermType: 'short_term', // 默认短期任务
                plugin: this.plugin // 传入plugin实例
            }
        );

        quickDialog.show();

        // 如果需要设置父子关系，在保存后处理
        if (parentTask) {
            // 重写保存回调，添加父子关系设置
            const originalOnSaved = quickDialog['onSaved'];
            quickDialog['onSaved'] = async () => {
                if (originalOnSaved) {
                    originalOnSaved();
                }

                // 获取最新创建的任务并设置父任务关系
                try {
                    const reminderData = await readReminderData();
                    const allTasks = Object.values(reminderData).filter((r: any) =>
                        r.projectId === this.projectId && !r.completed
                    );

                    // 找到最新创建的任务（最大的 createdAt 时间戳）
                    const latestTask = allTasks.reduce((latest: any, current: any) => {
                        if (!latest) return current;
                        const latestTime = new Date(latest.createdAt || 0).getTime();
                        const currentTime = new Date(current.createdAt || 0).getTime();
                        return currentTime > latestTime ? current : latest;
                    }, null);

                    if (latestTask) {
                        // 设置父任务关系
                        (latestTask as any).parentId = parentTask.id;
        
                        // 如果最新创建的任务没有优先级，继承父任务的优先级
                        if (!(latestTask as any).priority || (latestTask as any).priority === 'none') {
                            (latestTask as any).priority = parentTask.priority || 'none';
                        }
        
                        reminderData[(latestTask as any).id] = latestTask;
                        await writeReminderData(reminderData);
        
                        showMessage(`子任务已创建并关联到 "${parentTask.title}"`);
        
                        // 再次刷新看板
                        this.loadTasks();
                    }
                } catch (error) {
                    console.error('设置父任务关系失败:', error);
                }
            };
        }
    }

    private async editTask(task: any) {
        try {
            // 对于周期实例，编辑原始周期事件
            if (task.isRepeatInstance) {
                const reminderData = await readReminderData();
                const originalReminder = reminderData[task.originalId];
                if (!originalReminder) {
                    showMessage("原始周期事件不存在");
                    return;
                }
                const editDialog = new ReminderEditDialog(originalReminder, async () => {
                    await this.loadTasks();
                    window.dispatchEvent(new CustomEvent('reminderUpdated'));
                });
                editDialog.show();
            } else {
                // 普通任务或原始周期事件
                const editDialog = new ReminderEditDialog(task, async () => {
                    await this.loadTasks();
                    window.dispatchEvent(new CustomEvent('reminderUpdated'));
                });
                editDialog.show();
            }
        } catch (error) {
            console.error('打开编辑对话框失败:', error);
            showMessage("打开编辑对话框失败");
        }
    }

    private showPasteTaskDialog(parentTask?: any) {
        const dialog = new Dialog({
            title: "粘贴列表新建任务",
            content: `
                <div class="b3-dialog__content">
                    <p>粘贴Markdown列表或多行文本，每行将创建一个任务。支持多层级列表自动创建父子任务。</p>
                    <p style="font-size: 12px; color: var(--b3-theme-on-surface); opacity: 0.8; margin-bottom: 4px;">
                        支持语法：<code>@priority=high&startDate=2025-08-12&endDate=2025-08-30</code>
                    </p>
                    <p style="font-size: 12px; color: var(--b3-theme-on-surface); opacity: 0.8; margin-bottom: 4px;">
                        支持块链接：<code>[任务标题](siyuan://blocks/块ID)</code> 或 <code>((块ID '任务标题'))</code>
                    </p>
                    <p style="font-size: 12px; color: var(--b3-theme-on-surface); opacity: 0.8; margin-bottom: 8px;">
                        支持多层级：使用缩进或多个<code>-</code>符号创建父子任务关系
                    </p>
                    <textarea id="taskList" class="b3-text-field"
                        placeholder="示例：
- 完成项目文档 @priority=high&startDate=2025-08-12&endDate=2025-08-15
  - 需求文档
  - 技术方案
    - 架构设计
    - 接口设计
- 准备会议材料 @priority=medium&startDate=2025-08-13
  - PPT制作
  - 数据整理
- [思源笔记插件开发丨任务笔记管理插件](siyuan://blocks/20250610000808-3vqwuh3)
- 学习新技术 @priority=low"
                        style="width: 100%; height: 250px; resize: vertical;"></textarea>
                </div>
                <div class="b3-dialog__action">
                    <button class="b3-button b3-button--cancel" id="cancelBtn">取消</button>
                    <button class="b3-button b3-button--primary" id="createBtn">创建任务</button>
                </div>
            `,
            width: "500px",
        });

        const textArea = dialog.element.querySelector('#taskList') as HTMLTextAreaElement;
        const cancelBtn = dialog.element.querySelector('#cancelBtn') as HTMLButtonElement;
        const createBtn = dialog.element.querySelector('#createBtn') as HTMLButtonElement;

        cancelBtn.addEventListener('click', () => dialog.destroy());

        createBtn.addEventListener('click', async () => {
            const text = textArea.value.trim();
            if (!text) {
                showMessage("列表内容不能为空");
                return;
            }

            // 使用新的层级解析方法
            const hierarchicalTasks = this.parseHierarchicalTaskList(text);

            if (hierarchicalTasks.length > 0) {
                // 如果传入 parentTask，则把所有顶级解析项作为 parentTask 的子任务
                if (parentTask) {
                    await this.batchCreateTasksWithHierarchy(hierarchicalTasks, parentTask.id);
                } else {
                    await this.batchCreateTasksWithHierarchy(hierarchicalTasks);
                }
                dialog.destroy();
                const totalTasks = this.countTotalTasks(hierarchicalTasks);
                showMessage(`${totalTasks} 个任务已创建`);
            }
        });
    }

    /**
     * 解析层级化任务列表
     * @param text 输入的文本
     * @returns 层级化的任务结构
     */
    private parseHierarchicalTaskList(text: string): HierarchicalTask[] {
        const lines = text.split('\n');
        const tasks: HierarchicalTask[] = [];
        const stack: Array<{ task: HierarchicalTask; level: number }> = [];

        for (const line of lines) {
            if (!line.trim()) continue;

            // 计算缩进级别
            const level = this.calculateIndentLevel(line);
            const cleanLine = line.trim();

            // 跳过空行和非列表项
            if (!cleanLine || (!cleanLine.startsWith('-') && level === 0 && !cleanLine.match(/^\s*-/))) {
                // 如果不是列表项但有内容，作为顶级任务处理
                if (cleanLine && level === 0) {
                    const taskData = this.parseTaskLine(cleanLine);
                    const task: HierarchicalTask = {
                        ...taskData,
                        level: 0,
                        children: []
                    };
                    tasks.push(task);
                    stack.length = 0;
                    stack.push({ task, level: 0 });
                }
                continue;
            }

            // 支持多个连续的列表标记（-- 表示更深层级）以及复选框语法 "- [ ]" 或 "- [x]"
            // 先计算基于连续 '-' 的额外层级（例如 "-- item" 看作更深一层）
            let levelFromDashes = 0;
            const dashPrefixMatch = cleanLine.match(/^(-{2,})\s*/);
            if (dashPrefixMatch) {
                // 连续的 '-' 比第一个额外增加层级数
                levelFromDashes = dashPrefixMatch[1].length - 1;
            }

            // 合并缩进级别和 '-' 表示的额外级别
            const combinedLevel = level + levelFromDashes;

            // 移除所有开头的列表标记（- * +）以及前导空格
            const taskContent = cleanLine.replace(/^[-*+]+\s*/, '');
            if (!taskContent) continue;

            const taskData = this.parseTaskLine(taskContent);
            const task: HierarchicalTask = {
                ...taskData,
                level: combinedLevel,
                children: []
            };

            // 清理栈，移除级别更高或相等的项
            while (stack.length > 0 && stack[stack.length - 1].level >= combinedLevel) {
                stack.pop();
            }

            if (stack.length === 0) {
                // 顶级任务
                tasks.push(task);
            } else {
                // 子任务
                const parent = stack[stack.length - 1].task;
                parent.children.push(task);
            }

            stack.push({ task, level: combinedLevel });
        }

        return tasks;
    }

    /**
     * 计算行的缩进级别
     * @param line 文本行
     * @returns 缩进级别
     */
    private calculateIndentLevel(line: string): number {
        // 匹配开头的空格或制表符
        const match = line.match(/^(\s*)/);
        if (!match) return 0;

        const indent = match[1];
        // 每2个空格或1个制表符算一级
        const spaces = indent.replace(/\t/g, '  ').length;
        return Math.floor(spaces / 2);
    }

    /**
     * 批量创建层级化任务
     * @param tasks 层级化任务列表
     */
    private async batchCreateTasksWithHierarchy(tasks: HierarchicalTask[], parentIdForAllTopLevel?: string) {
        const reminderData = await readReminderData();
        const categoryId = this.project.categoryId; // 继承项目分类

        // 获取当前项目中所有任务的最大排序值
        const maxSort = Object.values(reminderData)
            .filter((r: any) => r && r.projectId === this.projectId && typeof r.sort === 'number')
            .reduce((max: number, task: any) => Math.max(max, task.sort || 0), 0) as number;

        let sortCounter = maxSort;

        // 递归创建任务
        const createTaskRecursively = async (
            task: HierarchicalTask,
            parentId?: string,
            parentPriority?: string
        ): Promise<string> => {
            const taskId = `quick_${Date.now()}-${Math.random().toString(36).substring(2, 9)}`;
            sortCounter += 10;

            // 如果子任务没有指定优先级，继承父任务的优先级
            const inheritedPriority = task.priority || parentPriority || 'none';

            const newTask: any = {
                id: taskId,
                title: task.title,
                note: '',
                priority: inheritedPriority,
                categoryId: categoryId,
                projectId: this.projectId,
                completed: false,
                kanbanStatus: 'todo',
                termType: 'short_term', // 默认为短期任务
                createdTime: new Date().toISOString(),
                date: task.startDate,
                endDate: task.endDate,
                sort: sortCounter,
            };

            // 如果有父任务ID，设置parentId
            if (parentId) {
                newTask.parentId = parentId;
            }

            // 如果解析出了块ID，尝试绑定块
            if (task.blockId) {
                try {
                    const block = await getBlockByID(task.blockId);
                    if (block) {
                        newTask.blockId = task.blockId;
                        newTask.docId = block.root_id || task.blockId;

                        // 如果任务标题为空或者是默认标题，使用块内容作为标题
                        if (!task.title || task.title === t('noContentHint')) {
                            newTask.title = block.content || block.fcontent || t('noContentHint');
                        }

                        // 更新块的书签状态
                        await updateBlockReminderBookmark(task.blockId);
                    }
                } catch (error) {
                    console.error('绑定块失败:', error);
                    // 绑定失败不影响任务创建，继续创建任务
                }
            }

            reminderData[taskId] = newTask;

            // 递归创建子任务
            if (task.children && task.children.length > 0) {
                for (let i = 0; i < task.children.length; i++) {
                    await createTaskRecursively(task.children[i], taskId, inheritedPriority);
                }
            }

            return taskId;
        };

        // 创建所有顶级任务及其子任务
        for (let i = 0; i < tasks.length; i++) {
            // 如果提供了 parentIdForAllTopLevel，则把解析出的顶级任务作为该父任务的子任务
            const topParent = parentIdForAllTopLevel ? parentIdForAllTopLevel : undefined;

            // 如果有父任务ID，获取父任务的优先级用于继承
            let parentPriority: string | undefined;
            if (topParent) {
                const reminderData = await readReminderData();
                const parentTask = reminderData[topParent];
                parentPriority = parentTask?.priority;
            }

            await createTaskRecursively(tasks[i], topParent, parentPriority);
        }

        await writeReminderData(reminderData);
        await this.loadTasks();
        window.dispatchEvent(new CustomEvent('reminderUpdated'));
    }

    /**
     * 计算总任务数量（包括子任务）
     * @param tasks 层级化任务列表
     * @returns 总任务数量
     */
    private countTotalTasks(tasks: HierarchicalTask[]): number {
        let count = 0;

        const countRecursively = (taskList: HierarchicalTask[]) => {
            for (const task of taskList) {
                count++;
                if (task.children && task.children.length > 0) {
                    countRecursively(task.children);
                }
            }
        };

        countRecursively(tasks);
        return count;
    }

    private parseTaskLine(line: string): { title: string; priority?: string; startDate?: string; endDate?: string; blockId?: string; completed?: boolean } {
        // 查找参数部分 @priority=high&startDate=2025-08-12&endDate=2025-08-30
        const paramMatch = line.match(/@(.+)$/);
        let title = line;
        let priority: string | undefined;
        let startDate: string | undefined;
        let endDate: string | undefined;
        let blockId: string | undefined;
        let completed: boolean | undefined;

        // 检查是否包含思源块链接或块引用
        blockId = this.extractBlockIdFromText(line);

        // 如果找到了块链接，从标题中移除链接部分
        if (blockId) {
            // 移除 Markdown 链接格式 [标题](siyuan://blocks/blockId)
            title = title.replace(/\[([^\]]+)\]\(siyuan:\/\/blocks\/[^)]+\)/g, '$1');
            // 移除块引用格式 ((blockId '标题'))
            title = title.replace(/\(\([^\s)]+\s+'([^']+)'\)\)/g, '$1');
            // 移除块引用格式 ((blockId "标题"))
            title = title.replace(/\(\([^\s)]+\s+"([^"]+)"\)\)/g, '$1');
            // 移除简单块引用格式 ((blockId))
            title = title.replace(/\(\([^\)]+\)\)/g, '');
        }

        // 解析复选框语法 (- [ ] 或 - [x])，并从标题中移除复选框标记
        const checkboxMatch = title.match(/^\s*\[\s*([ xX])\s*\]\s*/);
        if (checkboxMatch) {
            const mark = checkboxMatch[1];
            completed = (mark.toLowerCase() === 'x');
            title = title.replace(/^\s*\[\s*([ xX])\s*\]\s*/, '').trim();
        }

        // 有些 Markdown 列表中复选框放在 - [ ] 后面，处理示例："- [ ] 任务标题"
        // 如果 title 起始包含 '- [ ]' 或 '- [x]'，也要处理
        const leadingCheckboxMatch = line.match(/^\s*[-*+]\s*\[\s*([ xX])\s*\]\s*(.+)$/);
        if (leadingCheckboxMatch) {
            completed = (leadingCheckboxMatch[1].toLowerCase() === 'x');
            title = leadingCheckboxMatch[2];
        }

        if (paramMatch) {
            // 移除参数部分，获取纯标题
            title = title.replace(/@(.+)$/, '').trim();

            // 解析参数
            const paramString = paramMatch[1];
            const params = new URLSearchParams(paramString);

            priority = params.get('priority') || undefined;
            startDate = params.get('startDate') || undefined;
            endDate = params.get('endDate') || undefined;

            // 验证优先级值
            if (priority && !['high', 'medium', 'low', 'none'].includes(priority)) {
                priority = 'none';
            }

            // 验证日期格式 (YYYY-MM-DD)
            const dateRegex = /^\d{4}-\d{2}-\d{2}$/;
            if (startDate && !dateRegex.test(startDate)) {
                startDate = undefined;
            }
            if (endDate && !dateRegex.test(endDate)) {
                endDate = undefined;
            }
        }

        return {
            title: title.trim() || t('noContentHint'),
            priority,
            startDate,
            endDate,
            blockId
            , completed
        };
    }

    /**
     * 从文本中提取思源块ID
     * 支持以下格式：
     * 1. Markdown链接：[标题](siyuan://blocks/blockId)
     * 2. 块引用：((blockId '标题')) 或 ((blockId "标题"))
     * 3. 简单块引用：((blockId))
     */
    private extractBlockIdFromText(text: string): string | undefined {
        // 匹配 Markdown 链接格式：[标题](siyuan://blocks/blockId)
        const markdownLinkMatch = text.match(/\[([^\]]+)\]\(siyuan:\/\/blocks\/([^)]+)\)/);
        if (markdownLinkMatch) {
            const blockId = markdownLinkMatch[2];
            // 验证块ID格式（通常是20位字符）
            if (blockId && blockId.length >= 20) {
                return blockId;
            }
        }

        // 匹配块引用格式：((blockId '标题')) 或 ((blockId "标题"))
        const blockRefWithTitleMatch = text.match(/\(\(([^)\s]+)\s+['"]([^'"]+)['"]\)\)/);
        if (blockRefWithTitleMatch) {
            const blockId = blockRefWithTitleMatch[1];
            if (blockId && blockId.length >= 20) {
                return blockId;
            }
        }

        // 匹配简单块引用格式：((blockId))
        const simpleBlockRefMatch = text.match(/\(\(([^)]+)\)\)/);
        if (simpleBlockRefMatch) {
            const blockId = simpleBlockRefMatch[1].trim();
            if (blockId && blockId.length >= 20) {
                return blockId;
            }
        }

        return undefined;
    }

    private async deleteTask(task: any) {
        // 对于周期实例，删除原始周期事件（所有实例）
        const taskToDelete = task.isRepeatInstance ?
            { ...task, id: task.originalId, isRepeatInstance: false } : task;

        // 先尝试读取数据以计算所有后代任务数量，用于更准确的确认提示
        let confirmMessage = task.isRepeatInstance ?
            `确定要删除周期任务 "${task.title}" 的所有实例吗？此操作不可撤销。` :
            `确定要删除任务 "${task.title}" 吗？此操作不可撤销。`;
        try {
            const reminderDataForPreview = await readReminderData();
            const descendantIdsPreview = this.getAllDescendantIds(taskToDelete.id, reminderDataForPreview);
            if (descendantIdsPreview.length > 0) {
                confirmMessage += `\n\n此任务包含 ${descendantIdsPreview.length} 个子任务（包括多级子任务），它们也将被一并删除。`;
            }
        } catch (err) {
            // 无法读取数据时，仍然显示通用提示
        }

        confirm(
            "删除任务",
            confirmMessage,
            async () => {
                try {
                    // 重读数据以确保删除时数据为最新
                    const reminderData = await readReminderData();

                    // 获取所有后代任务ID（递归）
                    const descendantIds = this.getAllDescendantIds(taskToDelete.id, reminderData);

                    const tasksToDelete = [taskToDelete.id, ...descendantIds];

                    // 删除并为绑定块更新书签状态
                    for (const taskId of tasksToDelete) {
                        const t = reminderData[taskId];
                        if (t) {
                            // 先删除数据项
                            delete reminderData[taskId];

                            // 如果绑定了块，更新块的书签（忽略错误）
                            if (t.blockId || t.docId) {
                                try {
                                    await updateBlockReminderBookmark(t.blockId || t.docId);
                                } catch (err) {
                                    console.warn(`更新已删除任务 ${taskId} 的块书签失败:`, err);
                                }
                            }
                        }
                    }

                    await writeReminderData(reminderData);

                    // 触发更新事件
                    window.dispatchEvent(new CustomEvent('reminderUpdated'));

                    // 重新加载任务
                    await this.loadTasks();

                    showMessage("任务已删除");
                } catch (error) {
                    console.error('删除任务失败:', error);
                    showMessage("删除任务失败");
                }
            }
        );
    }

    private startPomodoro(task: any) {
        if (!this.plugin) {
            showMessage("无法启动番茄钟：插件实例不可用");
            return;
        }

        // 检查是否已经有活动的番茄钟
        const currentTimer = this.pomodoroManager.getCurrentPomodoroTimer();
        if (currentTimer && currentTimer.isWindowActive()) {
            const currentState = currentTimer.getCurrentState();
            const currentTitle = currentState.reminderTitle || '当前任务';
            const newTitle = task.title || '新任务';

            let confirmMessage = `当前正在进行番茄钟任务："${currentTitle}"，是否要切换到新任务："${newTitle}"？`;

            if (currentState.isRunning && !currentState.isPaused) {
                try {
                    this.pomodoroManager.pauseCurrentTimer();
                } catch (error) {
                    console.error('暂停当前番茄钟失败:', error);
                }

                confirmMessage += `\n\n选择"确定"将继承当前进度继续计时。`;
            }

            confirm(
                "切换番茄钟任务",
                confirmMessage,
                () => {
                    this.performStartPomodoro(task, currentState);
                },
                () => {
                    if (currentState.isRunning && !currentState.isPaused) {
                        try {
                            this.pomodoroManager.resumeCurrentTimer();
                        } catch (error) {
                            console.error('恢复番茄钟运行失败:', error);
                        }
                    }
                }
            );
        } else {
            this.performStartPomodoro(task);
        }
    }

    private startPomodoroCountUp(task: any) {
        if (!this.plugin) {
            showMessage("无法启动番茄钟：插件实例不可用");
            return;
        }

        // 检查是否已经有活动的番茄钟
        const currentTimer = this.pomodoroManager.getCurrentPomodoroTimer();
        if (currentTimer && currentTimer.isWindowActive()) {
            const currentState = currentTimer.getCurrentState();
            const currentTitle = currentState.reminderTitle || '当前任务';
            const newTitle = task.title || '新任务';

            let confirmMessage = `当前正在进行番茄钟任务："${currentTitle}"，是否要切换到新的正计时任务："${newTitle}"？`;

            if (currentState.isRunning && !currentState.isPaused) {
                try {
                    this.pomodoroManager.pauseCurrentTimer();
                } catch (error) {
                    console.error('暂停当前番茄钟失败:', error);
                }

                confirmMessage += `\n\n选择"确定"将继承当前进度继续计时。`;
            }

            confirm(
                "切换到正计时番茄钟",
                confirmMessage,
                () => {
                    this.performStartPomodoroCountUp(task, currentState);
                },
                () => {
                    if (currentState.isRunning && !currentState.isPaused) {
                        try {
                            this.pomodoroManager.resumeCurrentTimer();
                        } catch (error) {
                            console.error('恢复番茄钟运行失败:', error);
                        }
                    }
                }
            );
        } else {
            this.performStartPomodoroCountUp(task);
        }
    }

    private async performStartPomodoro(task: any, inheritState?: any) {
        const settings = await this.plugin.getPomodoroSettings();

        // 检查是否已有独立窗口存在
        const hasStandaloneWindow = this.plugin && this.plugin.pomodoroWindowId;

        if (hasStandaloneWindow) {
            // 如果存在独立窗口，更新独立窗口中的番茄钟
            console.log('检测到独立窗口，更新独立窗口中的番茄钟');

            const reminder = {
                id: task.id,
                title: task.title,
                blockId: task.blockId,
                isRepeatInstance: false,
                originalId: task.id
            };

            if (typeof this.plugin.openPomodoroWindow === 'function') {
                await this.plugin.openPomodoroWindow(reminder, settings, false, inheritState);

                // 如果继承了状态且原来正在运行，显示继承信息
                if (inheritState && inheritState.isRunning && !inheritState.isPaused) {
                    const phaseText = inheritState.isWorkPhase ? '工作时间' : '休息时间';
                    showMessage(`已切换任务并继承${phaseText}进度`, 2000);
                }
            }
        } else {
            // 没有独立窗口，在当前窗口显示番茄钟 Dialog（默认行为）
            console.log('没有独立窗口，在当前窗口显示番茄钟 Dialog');

            // 如果已经有活动的番茄钟，先关闭它
            this.pomodoroManager.closeCurrentTimer();

            const reminder = {
                id: task.id,
                title: task.title,
                blockId: task.blockId,
                isRepeatInstance: false,
                originalId: task.id
            };

            const pomodoroTimer = new PomodoroTimer(reminder, settings, false, inheritState, this.plugin);
            this.pomodoroManager.setCurrentPomodoroTimer(pomodoroTimer);
            pomodoroTimer.show();

            // 如果继承了状态且原来正在运行，显示继承信息
            if (inheritState && inheritState.isRunning && !inheritState.isPaused) {
                const phaseText = inheritState.isWorkPhase ? '工作时间' : '休息时间';
                showMessage(`已切换任务并继承${phaseText}进度`, 2000);
            }
        }
    }

    private async performStartPomodoroCountUp(task: any, inheritState?: any) {
        const settings = await this.plugin.getPomodoroSettings();

        // 检查是否已有独立窗口存在
        const hasStandaloneWindow = this.plugin && this.plugin.pomodoroWindowId;

        if (hasStandaloneWindow) {
            // 如果存在独立窗口，更新独立窗口中的番茄钟
            console.log('检测到独立窗口，更新独立窗口中的番茄钟（正计时模式）');

            const reminder = {
                id: task.id,
                title: task.title,
                blockId: task.blockId,
                isRepeatInstance: false,
                originalId: task.id
            };

            if (typeof this.plugin.openPomodoroWindow === 'function') {
                await this.plugin.openPomodoroWindow(reminder, settings, true, inheritState);

                // 如果继承了状态且原来正在运行，显示继承信息
                if (inheritState && inheritState.isRunning && !inheritState.isPaused) {
                    const phaseText = inheritState.isWorkPhase ? '工作时间' : '休息时间';
                    showMessage(`已切换到正计时模式并继承${phaseText}进度`, 2000);
                } else {
                    showMessage("已启动正计时番茄钟", 2000);
                }
            }
        } else {
            // 没有独立窗口，在当前窗口显示番茄钟 Dialog（默认行为）
            console.log('没有独立窗口，在当前窗口显示番茄钟 Dialog（正计时模式）');

            // 如果已经有活动的番茄钟，先关闭它
            this.pomodoroManager.closeCurrentTimer();

            const reminder = {
                id: task.id,
                title: task.title,
                blockId: task.blockId,
                isRepeatInstance: false,
                originalId: task.id
            };

            const pomodoroTimer = new PomodoroTimer(reminder, settings, true, inheritState, this.plugin);
            this.pomodoroManager.setCurrentPomodoroTimer(pomodoroTimer);
            pomodoroTimer.show();

            // 如果继承了状态且原来正在运行，显示继承信息
            if (inheritState && inheritState.isRunning && !inheritState.isPaused) {
                const phaseText = inheritState.isWorkPhase ? '工作时间' : '休息时间';
                showMessage(`已切换到正计时模式并继承${phaseText}进度`, 2000);
            } else {
                showMessage("已启动正计时番茄钟", 2000);
            }
        }
    }

    private addCustomStyles() {
        // 检查是否已经添加过样式
        if (document.querySelector('#project-kanban-custom-styles')) {
            return;
        }

        const style = document.createElement('style');
        style.id = 'project-kanban-custom-styles';
        style.textContent = `
            .project-kanban-view {
                height: 100%;
                display: flex;
                flex-direction: column;
                background: var(--b3-theme-background);
            }

            .project-kanban-toolbar {
                display: flex;
                align-items: center;
                padding: 12px 16px;
                border-bottom: 1px solid var(--b3-theme-border);
                background: var(--b3-theme-surface);
                gap: 16px;
                flex-wrap: wrap;
            }

            .project-kanban-title {
                flex: 1;
                min-width: 200px;
            }

            .project-kanban-controls {
                display: flex;
                align-items: center;
                gap: 8px;
                flex-wrap: wrap;
            }

            /* 响应式布局 - 窄屏优化 */
            @media (max-width: 600px) {
                .project-kanban-toolbar {
                    flex-direction: column;
                    align-items: stretch;
                    gap: 12px;
                }

                .project-kanban-title {
                    width: 100%;
                    min-width: auto;
                }

                .project-kanban-controls {
                    width: 100%;
                    justify-content: flex-start;
                    margin-left: 0;
                    gap: 6px;
                }

                .project-kanban-controls .b3-button {
                    flex: 1;
                    min-width: 0;
                    font-size: 12px;
                    padding: 4px 8px;
                }
            }

            @media (max-width: 400px) {
                .project-kanban-toolbar {
                    padding: 8px 12px;
                }

                .project-kanban-title h2 {
                    font-size: 16px;
                }

                .project-kanban-description {
                    font-size: 12px;
                }

                .project-kanban-controls {
                    flex-direction: column;
                    gap: 4px;
                }

                .project-kanban-controls .b3-button {
                    width: 100%;
                    justify-content: center;
                }
            }

            .project-kanban-container {
                flex: 1;
                display: grid;
                gap: 16px;
                padding: 16px;
                overflow-y: auto;
                min-height: 0;
                /* 自适应列布局：每列最小280px，最大1fr，自动填充 */
                grid-template-columns: repeat(auto-fit, minmax(200px, 1fr));
            }

            /* 确保在极窄屏幕上也能正常显示 */
            @media (max-width: 320px) {
                .project-kanban-container {
                    grid-template-columns: 1fr;
                    padding: 8px;
                    gap: 8px;
                }
            }

            .kanban-column {
                background: var(--b3-theme-surface);
                border-radius: 8px;
                border: 1px solid var(--b3-theme-border);
                display: flex;
                flex-direction: column;
                min-width: 0; /* 允许网格收缩 */
                max-height: 100%;
            }

            .kanban-column-header {
                padding: 12px 16px;
                border-bottom: 1px solid var(--b3-theme-border);
                display: flex;
                align-items: center;
                justify-content: space-between;
            }

            .kanban-column-content {
                flex: 1;
                padding: 8px;
                overflow-y: auto;
                min-height: 200px;
            }

            .kanban-column-count {
                border-radius: 12px;
                padding: 2px 8px;
                font-size: 12px;
                font-weight: 500;
                min-width: 20px;
                text-align: center;
            }

            /* 基础任务卡片样式 */
            .kanban-task {
                background: var(--b3-theme-surface-lighter);
                border: 1px solid var(--b3-theme-border);
                border-radius: 6px;
                padding: 12px;
                margin-bottom: 8px;
                cursor: grab;
                transition: all 0.2s ease;
                position: relative;
            }

            .kanban-task:hover {
                transform: translateY(-2px);
                box-shadow: 0 4px 12px rgba(0, 0, 0, 0.1);
            }

            .kanban-task.dragging {
                opacity: 0.5;
                cursor: grabbing;
            }

            /* 优先级样式美化 - 使用思源主题颜色 */

            .kanban-task-priority-high:hover {
                box-shadow: 0 0 0 1px var(--b3-card-error-color), 0 4px 12px rgba(231, 76, 60, 0.25) !important;
            }


            .kanban-task-priority-medium:hover {
                box-shadow: 0 0 0 1px var(--b3-card-warning-color), 0 4px 12px rgba(243, 156, 18, 0.25) !important;
            }



            .kanban-task-priority-low:hover {
                box-shadow: 0 0 0 1px var(--b3-card-info-color), 0 4px 12px rgba(52, 152, 219, 0.25) !important;
            }

            .kanban-task-title {
                font-weight: 500;
                margin-bottom: 8px;
                color: var(--b3-theme-on-surface);
                line-height: 1.4;
            }

            .kanban-task-info {
                display: flex;
                flex-direction: column;
                gap: 4px;
            }

            .kanban-task-date {
                font-size: 12px;
                color: var(--b3-theme-on-surface);
                opacity: 0.7;
                display: flex;
                align-items: center;
                gap: 4px;
            }

            /* 优先级标签样式 - 参考 project-priority-label */
            .kanban-task-priority {
                display: inline-flex;
                align-items: center;
                gap: 2px;
                padding: 1px 4px;
                border-radius: 3px;
                font-size: 10px;
                font-weight: 500;
                margin-top: 2px;
                width: fit-content;
                align-self: flex-start;
            }

            .priority-label-high {
                background-color: rgba(231, 76, 60, 0.1);
                color: #e74c3c;
            }

            .priority-label-medium {
                background-color: rgba(243, 156, 18, 0.1);
                color: #f39c12;
            }

            .priority-label-low {
                background-color: rgba(52, 152, 219, 0.1);
                color: #3498db;
            }

            .priority-dot {
                width: 6px;
                height: 6px;
                border-radius: 50%;
            }

            .priority-dot.high {
                background: #e74c3c;
            }

            .priority-dot.medium {
                background: #f39c12;
            }

            .priority-dot.low {
                background: #3498db;
            }

            .priority-dot.none {
                background: #95a5a6;
            }

            .kanban-task-category {
                display: inline-flex;
                align-items: center;
                gap: 4px;
                padding: 2px 6px;
                border-radius: 4px;
                font-size: 11px;
                color: white;
                font-weight: 500;
                align-self: flex-start;
            }

            .kanban-task-note {
                font-size: 12px;
                color: var(--b3-theme-on-surface);
                opacity: 0.8;
                margin-top: 4px;
                line-height: 1.3;
                max-height: 40px;
                overflow: hidden;
                text-overflow: ellipsis;
                padding: 4px 8px;
                background: var(--b3-theme-surface-lighter);
                border-radius: 4px;
                border: 1px solid var(--b3-border-color);
                transition: all 0.2s ease;
            }

            /* 优先级任务的备注样式 */
            .kanban-task-priority-high .kanban-task-note {
                background-color: rgba(231, 76, 60, 0.08) !important;
                border-color: rgba(231, 76, 60, 0.2) !important;
                color: var(--b3-card-error-color) !important;
            }

            .kanban-task-priority-medium .kanban-task-note {
                background-color: rgba(243, 156, 18, 0.08) !important;
                border-color: rgba(243, 156, 18, 0.2) !important;
                color: var(--b3-card-warning-color) !important;
            }

            .kanban-task-priority-low .kanban-task-note {
                background-color: rgba(52, 152, 219, 0.08) !important;
                border-color: rgba(52, 152, 219, 0.2) !important;
                color: var(--b3-card-info-color) !important;
            }

            .kanban-drop-zone-active {
                background: var(--b3-theme-primary-lightest);
                border-color: var(--b3-theme-primary);
            }

            /* 父子任务拖拽样式 */
            .parent-child-drop-target {
                border: 2px dashed var(--b3-theme-primary) !important;
                background: var(--b3-theme-primary-lightest) !important;
                transform: scale(1.02) !important;
                box-shadow: 0 4px 20px rgba(0, 123, 255, 0.3) !important;
                position: relative;
            }

            .parent-child-indicator {
                animation: fadeInUp 0.2s ease-out;
            }

            @keyframes fadeInUp {
                from {
                    opacity: 0;
                    transform: translateX(-50%) translateY(5px);
                }
                to {
                    opacity: 1;
                    transform: translateX(-50%) translateY(0);
                }
            }

            .parent-child-hint {
                display: flex;
                align-items: center;
                justify-content: center;
            }

            /* 排序拖拽提示样式 */
            .sort-hint {
                animation: fadeInRight 0.2s ease-out;
            }

            @keyframes fadeInRight {
                from {
                    opacity: 0;
                    transform: translateX(-10px);
                }
                to {
                    opacity: 1;
                    transform: translateX(0);
                }
            }

            .reminder-dialog .b3-form__group {
                margin-bottom: 16px;
            }
            .reminder-dialog .b3-form__label {
                display: block;
                margin-bottom: 8px;
                font-weight: 500;
            }
            .priority-selector {
                display: flex;
                gap: 8px;
            }
            .priority-option {
                display: flex;
                align-items: center;
                gap: 6px;
                padding: 6px 12px;
                border-radius: 16px;
                cursor: pointer;
                border: 1px solid var(--b3-theme-border);
                transition: all 0.2s ease;
            }
            .priority-option:hover {
                background-color: var(--b3-theme-surface-lighter);
            }
            .priority-option.selected {
                font-weight: 600;
                border-color: var(--b3-theme-primary);
                background-color: var(--b3-theme-primary-lightest);
                color: var(--b3-theme-primary);
            }
            .priority-option .priority-dot {
                width: 10px;
                height: 10px;
                border-radius: 50%;
            }
            .priority-option .priority-dot.high { background-color: #e74c3c; }
            .priority-option .priority-dot.medium { background-color: #f39c12; }
            .priority-option .priority-dot.low { background-color: #3498db; }
            .priority-option .priority-dot.none { background-color: #95a5a6; }
            
            .term-type-selector {
                display: flex;
                gap: 12px;
            }
            .term-type-option {
                display: flex;
                align-items: center;
                gap: 8px;
                padding: 8px 16px;
                border-radius: 20px;
                cursor: pointer;
                border: 2px solid var(--b3-theme-border);
                transition: all 0.2s ease;
                background-color: var(--b3-theme-surface);
            }
            .term-type-option:hover {
                background-color: var(--b3-theme-surface-lighter);
                border-color: var(--b3-theme-primary-lighter);
            }
            .term-type-option.selected {
                font-weight: 600;
                border-color: var(--b3-theme-primary);
                background-color: var(--b3-theme-primary-lightest);
                color: var(--b3-theme-primary);
            }

            
            .category-selector .category-option {
                padding: 4px 10px;
                border-radius: 14px;
                cursor: pointer;
                transition: transform 0.15s ease;
                border: 1px solid transparent;
                color: white;
            }
            .category-selector .category-option.selected {
                transform: scale(1.05);
                box-shadow: 0 0 0 2px var(--b3-theme-primary-lightest);
                font-weight: bold;
            }
            .category-selector .category-option[data-category=""] {
                background-color: var(--b3-theme-surface-lighter);
                color: var(--b3-theme-on-surface);
            }
            .reminder-date-container {
                display: flex;
                align-items: center;
                gap: 8px;
            }
            .reminder-date-container .b3-text-field {
                flex: 1;
            }
            .reminder-arrow {
                color: var(--b3-theme-on-surface);
                opacity: 0.7;
            }

            .kanban-task-block-info {
                font-size: 11px;
                color: var(--b3-theme-on-background);
                margin-top: 4px;
                opacity: 0.9;
                display: flex;
                align-items: center;
                gap: 4px;
                padding: 2px 6px;
                background-color: var(--b3-theme-surface-lighter);
                border-radius: 4px;
                border: 1px solid var(--b3-theme-border);
                transition: all 0.2s ease;
            }

            .kanban-task-block-info:hover {
                background-color: var(--b3-theme-primary-lightest);
                border-color: var(--b3-theme-primary);
            }

            .kanban-task-block-info span[data-type="a"] {
                cursor: pointer;
                color: var(--b3-theme-primary);
                text-decoration: underline;
                text-decoration-style: dotted;
                flex: 1;
                overflow: hidden;
                text-overflow: ellipsis;
                white-space: nowrap;
                transition: color 0.2s ease;
            }

            .kanban-task-block-info span[data-type="a"]:hover {
                color: var(--b3-theme-primary-light);
            }

            .kanban-task-pomodoro-count {
                /* Styles for pomodoro count */
            }

            /* 倒计时样式 */
            .countdown-badge {
                font-size: 11px;
                padding: 2px 6px;
                border-radius: 10px;
                font-weight: 500;
                margin-left: 4px;
                display: inline-block;
            }

            .countdown-urgent {
                background-color: rgba(231, 76, 60, 0.15);
                color: #e74c3c;
                border: 1px solid rgba(231, 76, 60, 0.3);
            }

            .countdown-warning {
                background-color: rgba(243, 156, 18, 0.15);
                color: #f39c12;
                border: 1px solid rgba(243, 156, 18, 0.3);
            }

            .countdown-normal {
                background-color: rgba(46, 204, 113, 0.15);
                color: #2ecc71;
                border: 1px solid rgba(46, 204, 113, 0.3);
            }

            /* 过期任务样式 - 复用倒计时样式 */
            .countdown-badge.countdown-normal[style*="rgba(231, 76, 60"] {
                background-color: rgba(231, 76, 60, 0.15) !important;
                color: #e74c3c !important;
                border: 1px solid rgba(231, 76, 60, 0.3) !important;
            }

           .kanban-task-checkbox {
               -webkit-appearance: none;
               appearance: none;
               background-color: var(--b3-theme-surface);
               margin: 0;
               margin-top: 5px; /* 微调对齐 */
               font: inherit;
               color: var(--b3-theme-on-surface);
               width: 1.15em;
               height: 1.15em;
               border: 0.1em solid var(--b3-theme-on-surface);
               border-radius: 0.25em;
               transform: translateY(-0.075em);
               display: grid;
               place-content: center;
               cursor: pointer;
               transition: all 0.2s ease;
               flex-shrink: 0;
           }

           .kanban-task-checkbox:hover {
               border-color: var(--b3-theme-primary);
           }

           .kanban-task-checkbox::before {
               content: "";
               width: 0.65em;
               height: 0.65em;
               transform: scale(0);
               transition: 120ms transform ease-in-out;
               box-shadow: inset 1em 1em var(--b3-theme-primary);
               transform-origin: bottom left;
               clip-path: polygon(14% 44%, 0 65%, 50% 100%, 100% 16%, 80% 0%, 43% 62%);
           }

           .kanban-task-checkbox:checked {
               background: var(--b3-theme-primary);
               border-color: var(--b3-theme-primary);
           }

           .kanban-task-checkbox:checked::before {
               transform: scale(1);
               box-shadow: inset 1em 1em var(--b3-theme-surface);
           }

           .kanban-task-collapse-btn {
               width: 10px;
               min-width: auto;
               color: var(--b3-theme-on-surface);
               opacity: 0.6;
               display: flex;
               align-items: center;
               justify-content: center;
           }
           .kanban-task-collapse-btn .b3-button__icon {
                margin: 0;
            }
            .kanban-task-collapse-btn svg{
                height: 10px;
                width: 10px;
            }
           .kanban-task-collapse-btn:hover {
               opacity: 1;
               color: var(--b3-theme-primary);
               background: var(--b3-theme-surface-lighter);
           }

           /* 项目标题点击样式 */
           .project-kanban-title h2 {
               cursor: pointer;
               transition: color 0.2s ease;
           }
           
           .project-kanban-title h2:hover {
               color: var(--b3-theme-primary);
           }
           
           .project-kanban-title h2[data-has-note="true"] {
               text-decoration: underline;
               text-decoration-style: dotted;
           }
           
           .project-kanban-title h2[data-has-note="true"]:hover {
               color: var(--b3-theme-primary);
           }
            /* 父任务子任务进度条 */
            .kanban-task-progress-container {
                margin-top: 8px;
            }

            .kanban-task-progress-wrap {
                background: rgba(0,0,0,0.06);
                height: 8px;
                border-radius: 6px;
                overflow: hidden;
            }

            .kanban-task-progress-bar {
                height: 100%;
                background: linear-gradient(90deg, #2ecc71, #27ae60);
                transition: width 0.3s ease;
                border-radius: 6px 0 0 6px;
            }

            .kanban-task-progress-text {
                font-size: 12px;
                color: var(--b3-theme-on-surface);
                opacity: 0.9;
                min-width: 34px;
                text-align: right;
            }
       `;
        document.head.appendChild(style);
    }
    private renderCategorySelector(container: HTMLElement, defaultCategoryId?: string) {
        container.innerHTML = '';
        const categories = this.categoryManager.getCategories();

        const noCategoryEl = document.createElement('div');
        noCategoryEl.className = 'category-option';
        noCategoryEl.setAttribute('data-category', '');
        noCategoryEl.innerHTML = `<span>无分类</span>`;
        if (!defaultCategoryId) {
            noCategoryEl.classList.add('selected');
        }
        container.appendChild(noCategoryEl);

        categories.forEach(category => {
            const categoryEl = document.createElement('div');
            categoryEl.className = 'category-option';
            categoryEl.setAttribute('data-category', category.id);
            categoryEl.style.backgroundColor = category.color;
            categoryEl.innerHTML = `<span>${category.icon ? category.icon + ' ' : ''}${category.name}</span>`;
            if (category.id === defaultCategoryId) {
                categoryEl.classList.add('selected');
            }
            container.appendChild(categoryEl);
        });

        container.addEventListener('click', (e) => {
            const target = e.target as HTMLElement;
            const option = target.closest('.category-option') as HTMLElement;
            if (option) {
                container.querySelectorAll('.category-option').forEach(opt => opt.classList.remove('selected'));
                option.classList.add('selected');
            }
        });
    }

    // 设置任务优先级
    private async setPriority(taskId: string, priority: string) {
        try {
            const reminderData = await readReminderData();
            if (reminderData[taskId]) {
                reminderData[taskId].priority = priority;
                await writeReminderData(reminderData);

                showMessage("优先级已更新");
                await this.loadTasks();
                window.dispatchEvent(new CustomEvent('reminderUpdated'));
            } else {
                showMessage("任务不存在");
            }
        } catch (error) {
            console.error('设置优先级失败:', error);
            showMessage("设置优先级失败");
        }
    }

    // 复制块引用
    private async copyBlockRef(task: any) {
        try {
            const blockId = task.blockId;
            if (!blockId) {
                showMessage("无法获取块ID");
                return;
            }

            const title = task.title || "未命名任务";
            const blockRef = `((${blockId} "${title}"))`;

            await navigator.clipboard.writeText(blockRef);
            showMessage("块引用已复制到剪贴板");
        } catch (error) {
            console.error('复制块引用失败:', error);
            showMessage("复制块引用失败");
        }
    }

    // 显示绑定到块的对话框（支持绑定现有块或创建新文档并绑定）
    private showBindToBlockDialog(reminder: any) {
        const dialog = new Dialog({
            title: t("bindReminderToBlock"),
            content: `
                <div class="bind-to-block-dialog">
                    <div class="b3-dialog__content">
                        <div class="mode-toggle" style="margin-bottom: 16px;">
                            <button id="bindExistingBtn" class="b3-button b3-button--outline mode-btn active" style="margin-right: 8px;">
                                绑定现有块
                            </button>
                            <button id="createNewBtn" class="b3-button b3-button--outline mode-btn">
                                ${t("createNewDocument")}
                            </button>
                        </div>

                        <div id="bindExistingPanel" class="mode-panel">
                            <div class="b3-form__group">
                                <label class="b3-form__label">输入块ID</label>
                                <div class="b3-form__desc">支持块ID或块引用格式，如：((blockId '标题'))</div>
                                <input type="text" id="blockIdInput" class="b3-text-field" placeholder="请输入块ID或粘贴块引用" style="width: 100%; margin-top: 8px;">
                            </div>
                            <div class="b3-form__group" id="selectedBlockInfo" style="display: none;">
                                <label class="b3-form__label">块信息预览</label>
                                <div id="blockContent" class="block-content-preview" style="
                                    padding: 8px;
                                    background-color: var(--b3-theme-surface-lighter);
                                    border-radius: 4px;
                                    border: 1px solid var(--b3-theme-border);
                                    max-height: 100px;
                                    overflow-y: auto;
                                    font-size: 12px;
                                    color: var(--b3-theme-on-surface);
                                "></div>
                            </div>
                        </div>

                        <div id="createNewPanel" class="mode-panel" style="display: none;">
                            <div class="b3-form__group">
                                <label class="b3-form__label">文档标题</label>
                                <input type="text" id="docTitleInput" class="b3-text-field" placeholder="请输入文档标题" style="width: 100%; margin-top: 8px;">
                            </div>
                            <div class="b3-form__group">
                                <label class="b3-form__label">文档内容（可选）</label>
                                <textarea id="docContentInput" class="b3-text-field" placeholder="请输入文档内容" style="width: 100%; margin-top: 8px; min-height: 80px; resize: vertical;"></textarea>
                            </div>
                        </div>
                    </div>
                    <div class="b3-dialog__action">
                        <button class="b3-button b3-button--cancel" id="bindCancelBtn">${t("cancel")}</button>
                        <button class="b3-button b3-button--primary" id="bindConfirmBtn">${t("bindToBlock")}</button>
                    </div>
                </div>
            `,
            width: "500px",
            height: "400px"
        });

        // 获取DOM元素
        const bindExistingBtn = dialog.element.querySelector('#bindExistingBtn') as HTMLButtonElement;
        const createNewBtn = dialog.element.querySelector('#createNewBtn') as HTMLButtonElement;
        const bindExistingPanel = dialog.element.querySelector('#bindExistingPanel') as HTMLElement;
        const createNewPanel = dialog.element.querySelector('#createNewPanel') as HTMLElement;

        const blockIdInput = dialog.element.querySelector('#blockIdInput') as HTMLInputElement;
        const selectedBlockInfo = dialog.element.querySelector('#selectedBlockInfo') as HTMLElement;
        const blockContentEl = dialog.element.querySelector('#blockContent') as HTMLElement;

        const docTitleInput = dialog.element.querySelector('#docTitleInput') as HTMLInputElement;
        const docContentInput = dialog.element.querySelector('#docContentInput') as HTMLTextAreaElement;

        const cancelBtn = dialog.element.querySelector('#bindCancelBtn') as HTMLButtonElement;
        const confirmBtn = dialog.element.querySelector('#bindConfirmBtn') as HTMLButtonElement;

        let currentMode = 'existing';

        // 模式切换事件
        bindExistingBtn.addEventListener('click', () => {
            currentMode = 'existing';
            bindExistingBtn.classList.add('active');
            createNewBtn.classList.remove('active');
            bindExistingPanel.style.display = 'block';
            createNewPanel.style.display = 'none';
            confirmBtn.textContent = t("bindToBlock");
        });

        createNewBtn.addEventListener('click', () => {
            currentMode = 'create';
            createNewBtn.classList.add('active');
            bindExistingBtn.classList.remove('active');
            createNewPanel.style.display = 'block';
            bindExistingPanel.style.display = 'none';
            confirmBtn.textContent = t("createDocumentAndBind");

            // 自动填充标题
            if (!docTitleInput.value && reminder.title) {
                docTitleInput.value = reminder.title;
            }
        });

        // 监听块ID输入变化
        blockIdInput.addEventListener('input', async () => {
            const inputValue = blockIdInput.value.trim();

            // 尝试从输入内容中提取块ID（支持块引用格式）
            let blockId = this.extractBlockIdFromText(inputValue);

            // 如果没有匹配到块引用格式，则将输入作为纯块ID使用
            if (!blockId) {
                blockId = inputValue;
            }

            if (blockId && blockId.length >= 20) { // 块ID通常是20位字符
                try {
                    const block = await getBlockByID(blockId);
                    if (block) {
                        const blockContent = block.content || block.fcontent || '未命名块';
                        blockContentEl.textContent = blockContent;
                        selectedBlockInfo.style.display = 'block';
                    } else {
                        selectedBlockInfo.style.display = 'none';
                    }
                } catch (error) {
                    selectedBlockInfo.style.display = 'none';
                }
            } else {
                selectedBlockInfo.style.display = 'none';
            }
        });

        // 取消按钮
        cancelBtn.addEventListener('click', () => {
            dialog.destroy();
        });

        // 确认按钮
        confirmBtn.addEventListener('click', async () => {
            if (currentMode === 'existing') {
                // 绑定现有块模式
                const inputValue = blockIdInput.value.trim();
                if (!inputValue) {
                    showMessage('请输入块ID');
                    return;
                }

                // 尝试从输入内容中提取块ID（支持块引用格式）
                let blockId = this.extractBlockIdFromText(inputValue);

                // 如果没有匹配到块引用格式，则将输入作为纯块ID使用
                if (!blockId) {
                    blockId = inputValue;
                }

                if (!blockId || blockId.length < 20) {
                    showMessage('请输入有效的块ID或块引用');
                    return;
                }

                try {
                    await this.bindReminderToBlock(reminder, blockId);
                    showMessage(t("reminderBoundToBlock"));
                    dialog.destroy();
                    this.loadTasks();
                } catch (error) {
                    console.error('绑定提醒到块失败:', error);
                    showMessage(t("bindToBlockFailed"));
                }
            } else {
                // 创建新文档模式
                const title = docTitleInput.value.trim();
                const content = docContentInput.value.trim();

                if (!title) {
                    showMessage(t("pleaseEnterTitle"));
                    return;
                }

                try {
                    await this.createDocumentAndBind(reminder, title, content);
                    showMessage(t("documentCreatedAndBound"));
                    dialog.destroy();
                    this.loadTasks();
                } catch (error) {
                    console.error('创建文档并绑定失败:', error);
                    showMessage(t("createDocumentFailed"));
                }
            }
        });

        // 自动聚焦输入框
        setTimeout(() => {
            if (currentMode === 'existing') {
                blockIdInput.focus();
            } else {
                docTitleInput.focus();
            }
        }, 100);
    }


    /**
     * 创建文档并绑定提醒（复用 ReminderPanel 中实现）
     */
    private async createDocumentAndBind(reminder: any, title: string, content: string): Promise<string> {
        try {
            // 获取插件设置
            const settings = await this.plugin.loadSettings();
            const notebook = settings.newDocNotebook;
            const pathTemplate = settings.newDocPath || '/{{now | date "2006/200601"}}/';

            if (!notebook) {
                throw new Error(t("pleaseConfigureNotebook"));
            }

            // 导入API函数
            const { renderSprig, createDocWithMd } = await import("../api");

            // 渲染路径模板
            let renderedPath: string;
            try {
                // 需要检测pathTemplate是否以/结尾，如果不是，则添加/
                if (!pathTemplate.endsWith('/')) {
                    renderedPath = pathTemplate + '/';
                } else {
                    renderedPath = pathTemplate;
                }
                renderedPath = await renderSprig(renderedPath + title);
            } catch (error) {
                console.error('渲染路径模板失败:', error);
                throw new Error(t("renderPathFailed"));
            }

            // 准备文档内容
            const docContent = content;

            // 创建文档
            const docId = await createDocWithMd(notebook, renderedPath, docContent);

            // 绑定提醒到新创建的文档
            await this.bindReminderToBlock(reminder, docId);

            return docId;
        } catch (error) {
            console.error('创建文档并绑定失败:', error);
            throw error;
        }
    }

    /**
     * 将提醒绑定到指定的块（adapted from ReminderPanel）
     */
    private async bindReminderToBlock(reminder: any, blockId: string) {
        try {
            const reminderData = await readReminderData();
            const reminderId = reminder.isRepeatInstance ? reminder.originalId : reminder.id;

            if (reminderData[reminderId]) {
                // 获取块信息
                const block = await getBlockByID(blockId);
                if (!block) {
                    throw new Error('目标块不存在');
                }

                // 更新提醒数据
                reminderData[reminderId].blockId = blockId;
                reminderData[reminderId].docId = block.root_id || blockId;
                reminderData[reminderId].isQuickReminder = false; // 移除快速提醒标记

                await writeReminderData(reminderData);

                // 更新块的书签状态
                await updateBlockReminderBookmark(blockId);

                // 触发更新事件
                window.dispatchEvent(new CustomEvent('reminderUpdated'));
            } else {
                throw new Error('提醒不存在');
            }
        } catch (error) {
            console.error('绑定提醒到块失败:', error);
            throw error;
        }
    }


    /**
     * 打开块标签页
     * @param blockId 块ID
     */
    private async openBlockTab(blockId: string) {
        try {
            openBlock(blockId);
        } catch (error) {
            console.error('打开块失败:', error);

            // 询问用户是否删除无效的绑定
            await confirm(
                "打开块失败",
                "绑定的块可能已被删除，是否解除绑定？",
                async () => {
                    // 解除任务的块绑定
                    await this.unbindTaskFromBlock(blockId);
                },
                () => {
                    showMessage("打开块失败");
                }
            );
        }
    }

    /**
     * 打开项目笔记
     * @param blockId 项目笔记的块ID
     */
    private async openProjectNote(blockId: string) {
        try {
            openBlock(blockId);
        } catch (error) {
            console.error('打开项目笔记失败:', error);
            showMessage("打开项目笔记失败");
        }
    }

    /**
     * 解除任务与块的绑定
     * @param blockId 块ID
     */
    private async unbindTaskFromBlock(blockId: string) {
        try {
            const reminderData = await readReminderData();
            let unboundCount = 0;

            // 找到所有绑定到该块的任务并解除绑定
            Object.keys(reminderData).forEach(taskId => {
                const task = reminderData[taskId];
                if (task && task.blockId === blockId) {
                    delete task.blockId;
                    delete task.docId;
                    unboundCount++;
                }
            });

            if (unboundCount > 0) {
                await writeReminderData(reminderData);

                // 触发更新事件
                window.dispatchEvent(new CustomEvent('reminderUpdated'));

                showMessage(`已解除 ${unboundCount} 个任务的块绑定`);
                await this.loadTasks();
            } else {
                showMessage("未找到相关的任务绑定");
            }
        } catch (error) {
            console.error('解除块绑定失败:', error);
            showMessage("解除块绑定失败");
        }
    }

    private getTaskFromElement(element: HTMLElement): any {
        const taskId = element.dataset.taskId;
        if (!taskId) return null;
        return this.tasks.find(t => t.id === taskId);
    }

    private canDropForSort(draggedTask: any, targetTask: any): boolean {
        if (!draggedTask || !targetTask) return false;

        // 情况1：同级顶层任务之间排序（相同优先级）
        if (!draggedTask.parentId && !targetTask.parentId) {
            // 只允许在相同优先级内拖动
            const draggedPriority = draggedTask.priority || 'none';
            const targetPriority = targetTask.priority || 'none';
            return draggedPriority === targetPriority;
        }

        // 情况2：子任务之间排序（同一个父任务下）
        if (draggedTask.parentId && targetTask.parentId) {
            return draggedTask.parentId === targetTask.parentId;
        }

        // 情况3：不允许顶层任务与子任务之间排序
        return false;
    }

    /**
     * Checks if a dragged task can become a sibling of a target task.
     * This is true if the target is a subtask and the dragged task is not an ancestor of the target.
     * @param draggedTask The task being dragged
     * @param targetTask The drop target task
     * @returns boolean
     */
    private canBecomeSiblingOf(draggedTask: any, targetTask: any): boolean {
        if (!draggedTask || !targetTask) return false;

        // Target task must be a subtask to define a sibling context.
        if (!targetTask.parentId) return false;

        // Dragged task cannot be the same as the target task.
        if (draggedTask.id === targetTask.id) return false;

        // Dragged task cannot be the parent of the target task.
        if (draggedTask.id === targetTask.parentId) return false;

        // If dragged task is already a sibling, this case is handled by canDropForSort.
        if (draggedTask.parentId === targetTask.parentId) return false;

        // To prevent circular dependencies, the dragged task cannot be an ancestor of the target task.
        if (this.isDescendant(targetTask, draggedTask)) return false;

        return true;
    }

    /**
     * 检查是否可以设置父子任务关系
     * @param draggedTask 被拖拽的任务
     * @param targetTask 目标任务（潜在的父任务）
     * @returns 是否可以设置为父子关系
     */
    private canSetAsParentChild(draggedTask: any, targetTask: any): boolean {
        if (!draggedTask || !targetTask) return false;

        // 不能将任务拖拽到自己身上
        if (draggedTask.id === targetTask.id) return false;

        // 如果两个任务都是子任务且属于同一个父任务，不显示父子关系提示
        // （应该显示排序提示）
        if (draggedTask.parentId && targetTask.parentId &&
            draggedTask.parentId === targetTask.parentId) {
            return false;
        }

        // 不能将父任务拖拽到自己的子任务上（防止循环依赖）
        if (this.isDescendant(targetTask, draggedTask)) return false;

        // 不能将任务拖拽到已经是其父任务的任务上
        if (draggedTask.parentId === targetTask.id) return false;

        return true;
    }

    /**
     * 检查 potential_child 是否是 potential_parent 的后代
     * @param potentialChild 潜在的子任务
     * @param potentialParent 潜在的父任务
     * @returns 是否是后代关系
     */
    private isDescendant(potentialChild: any, potentialParent: any): boolean {
        if (!potentialChild || !potentialParent) return false;

        let currentTask = potentialChild;
        const visited = new Set(); // 防止无限循环

        while (currentTask && currentTask.parentId && !visited.has(currentTask.id)) {
            visited.add(currentTask.id);

            if (currentTask.parentId === potentialParent.id) {
                return true;
            }

            // 查找父任务
            currentTask = this.tasks.find(t => t.id === currentTask.parentId);
        }

        return false;
    }

    /**
     * 统一的指示器更新方法，避免频繁的DOM操作导致闪烁
     * @param type 指示器类型
     * @param target 目标元素
     * @param position 位置
     * @param event 可选的拖拽事件
     */
    private updateIndicator(
        type: 'none' | 'sort' | 'parentChild',
        target: HTMLElement | null,
        position: 'top' | 'bottom' | 'middle' | null,
        event?: DragEvent
    ) {
        // 检查是否需要更新
        const needsUpdate = this.currentIndicatorType !== type ||
            this.currentIndicatorTarget !== target ||
            this.currentIndicatorPosition !== position;

        if (!needsUpdate) {
            return; // 状态没有改变，不需要更新
        }

        // 清除现有的所有指示器
        this.clearAllIndicators();

        // 更新状态
        this.currentIndicatorType = type;
        this.currentIndicatorTarget = target;
        this.currentIndicatorPosition = position;

        // 显示新的指示器
        switch (type) {
            case 'sort':
                if (target && event) {
                    this.createSortIndicator(target, event);
                }
                break;
            case 'parentChild':
                if (target && position === 'top') {
                    this.createParentChildIndicator(target, 'top');
                } else if (target) {
                    this.createParentChildIndicator(target);
                }
                break;
            case 'none':
            default:
                // 已经清除了所有指示器，无需额外操作
                break;
        }
    }

    /**
     * 清除所有指示器
     */
    private clearAllIndicators() {
        // 移除排序指示器
        this.container.querySelectorAll('.drop-indicator').forEach(indicator => indicator.remove());

        // 移除父子关系指示器
        this.container.querySelectorAll('.parent-child-indicator').forEach(indicator => indicator.remove());
        this.container.querySelectorAll('.parent-child-drop-target').forEach(el => {
            el.classList.remove('parent-child-drop-target');
        });

        // 重置position样式
        this.container.querySelectorAll('.kanban-task').forEach((el: HTMLElement) => {
            if (el.style.position === 'relative') {
                el.style.position = '';
            }
        });
    }

    /**
     * 创建排序指示器
     * @param element 目标元素
     * @param event 拖拽事件
     */
    private createSortIndicator(element: HTMLElement, event: DragEvent) {
        const rect = element.getBoundingClientRect();
        const midpoint = rect.top + rect.height / 2;

        const indicator = document.createElement('div');
        indicator.className = 'drop-indicator';
        indicator.style.cssText = `
            position: absolute;
            left: 0;
            right: 0;
            height: 2px;
            background-color: var(--b3-theme-primary);
            z-index: 1000;
            pointer-events: none;
            box-shadow: 0 0 4px var(--b3-theme-primary);
        `;

        element.style.position = 'relative';

        if (event.clientY < midpoint) {
            indicator.style.top = '-1px';
        } else {
            indicator.style.bottom = '-1px';
        }

        // 不再添加排序提示文字，只显示蓝色指示线
        element.appendChild(indicator);
    }

    /**
     * 创建父子任务指示器
     * @param element 目标元素
     */
    /**
     * 创建父子任务指示器，支持指定位置
     */
    private createParentChildIndicator(element: HTMLElement, _position: 'top' | 'middle' = 'middle') {
        element.classList.add('parent-child-drop-target');

    }

    /**
     * 处理父子任务拖拽放置
     * @param targetTask 目标任务（将成为父任务）
     */
    private async handleParentChildDrop(targetTask: any) {
        if (!this.draggedTask) return;

        try {
            await this.setParentChildRelation(this.draggedTask, targetTask);
            showMessage(`"${this.draggedTask.title}" 已设置为 "${targetTask.title}" 的子任务`);
        } catch (error) {
            // showMessage("设置父子任务关系失败");
        }
    }

    /**
     * 设置任务的父子关系
     * @param childTask 子任务
     * @param parentTask 父任务
     */
    private async setParentChildRelation(childTask: any, parentTask: any) {
        try {
            const reminderData = await readReminderData();

            if (!reminderData[childTask.id]) {
                throw new Error("子任务不存在");
            }

            if (!reminderData[parentTask.id]) {
                throw new Error("父任务不存在");
            }

            // 设置子任务的父任务ID
            reminderData[childTask.id].parentId = parentTask.id;

            // 子任务继承父任务的状态（如果父任务是进行中状态）
            const parentStatus = this.getTaskStatus(reminderData[parentTask.id]);
            if (parentStatus === 'doing' && !reminderData[childTask.id].completed) {
                reminderData[childTask.id].kanbanStatus = 'doing';
            }

            await writeReminderData(reminderData);
            window.dispatchEvent(new CustomEvent('reminderUpdated'));

            // 重新加载任务以更新显示
            await this.loadTasks();
        } catch (error) {
            console.error('设置父子关系失败:', error);
            throw error;
        }
    }

    /**
     * 解除任务的父子关系
     * @param childTask 子任务
     */
    private async unsetParentChildRelation(childTask: any) {
        try {
            const reminderData = await readReminderData();

            if (!reminderData[childTask.id]) {
                throw new Error("任务不存在");
            }

            if (!childTask.parentId) {
                return; // 没有父任务，不需要解除关系
            }

            // 查找父任务的标题用于提示
            const parentTask = reminderData[childTask.parentId];
            const parentTitle = parentTask ? parentTask.title : '未知任务';

            // 移除父任务ID
            delete reminderData[childTask.id].parentId;

            await writeReminderData(reminderData);
            window.dispatchEvent(new CustomEvent('reminderUpdated'));

            showMessage(`"${childTask.title}" 已从 "${parentTitle}" 中独立出来`);

            // 重新加载任务以更新显示
            await this.loadTasks();
        } catch (error) {
            console.error('解除父子关系失败:', error);
            showMessage("解除父子关系失败");
        }
    }

    private async handleSortDrop(targetTask: any, event: DragEvent) {
        if (!this.draggedTask) return;

        try {
            const rect = (event.currentTarget as HTMLElement).getBoundingClientRect();
            const midpoint = rect.top + rect.height / 2;
            const insertBefore = event.clientY < midpoint;

            await this.reorderTasks(this.draggedTask, targetTask, insertBefore);

            showMessage("排序已更新");
            // 重新加载由 reorderTasks 中派发的 'reminderUpdated' 事件触发，此处无需重复调用
        } catch (error) {
            console.error('处理拖放排序失败:', error);
            showMessage("排序更新失败");
        }
    }

    /**
     * Handles the drop event for making a task a sibling of another and sorting it.
     * @param draggedTask The task that was dragged
     * @param targetTask The task that was the drop target
     * @param event The drop event
     */
    private async handleBecomeSiblingDrop(draggedTask: any, targetTask: any, event: DragEvent) {
        if (!draggedTask || !targetTask || !targetTask.parentId) return;

        try {
            const reminderData = await readReminderData();
            const draggedTaskInDb = reminderData[draggedTask.id];
            if (!draggedTaskInDb) {
                throw new Error("Dragged task not found in data");
            }

            const newParentId = targetTask.parentId;
            const parentTaskInDb = reminderData[newParentId];
            if (!parentTaskInDb) {
                throw new Error("Parent task not found in data");
            }

            // 1. Set parentId for the dragged task
            draggedTaskInDb.parentId = newParentId;

            // 2. A sub-task inherits the status of its parent (or more accurately, its root parent)
            const parentStatus = this.getTaskStatus(parentTaskInDb);
            if (parentStatus === 'doing' && !draggedTaskInDb.completed) {
                draggedTaskInDb.kanbanStatus = 'doing';
            } else if (!draggedTaskInDb.completed) {
                // If parent is not 'doing', child becomes 'todo'
                draggedTaskInDb.kanbanStatus = 'todo';
            }

            // 3. Reorder siblings
            // Get all new siblings, EXCEPT the dragged task itself
            const siblingTasks = Object.values(reminderData)
                .filter((r: any) => r && r.parentId === newParentId && r.id !== draggedTask.id)
                .sort((a: any, b: any) => (a.sort || 0) - (b.sort || 0));

            // Determine insertion point
            // Use event.target instead of event.currentTarget to avoid null reference
            const targetElement = event.target as HTMLElement;
            if (!targetElement) {
                throw new Error("Event target is null");
            }

            // Find the task element that contains the target
            let taskElement = targetElement.closest('.kanban-task') as HTMLElement;
            if (!taskElement) {
                throw new Error("Could not find task element");
            }

            const rect = taskElement.getBoundingClientRect();
            const midpoint = rect.top + rect.height / 2;
            const insertBefore = event.clientY < midpoint;

            const targetIndex = siblingTasks.findIndex((t: any) => t.id === targetTask.id);
            const insertIndex = insertBefore ? targetIndex : targetIndex + 1;

            // Insert the dragged task into the siblings list
            siblingTasks.splice(insertIndex, 0, draggedTaskInDb);

            // Re-assign sort values
            siblingTasks.forEach((task: any, index: number) => {
                reminderData[task.id].sort = index * 10;
            });

            await writeReminderData(reminderData);
            window.dispatchEvent(new CustomEvent('reminderUpdated'));

        } catch (error) {
            console.error('Failed to set task as sibling and sort:', error);
            showMessage("移动任务失败");
        }
    }

    private async reorderTasks(draggedTask: any, targetTask: any, insertBefore: boolean) {
        try {
            const reminderData = await readReminderData();

            const draggedId = draggedTask.id;
            const targetId = targetTask.id;

            const draggedTaskInDb = reminderData[draggedId];
            const targetTaskInDb = reminderData[targetId];

            if (!draggedTaskInDb || !targetTaskInDb) {
                throw new Error("Task not found in data");
            }

            const oldStatus = this.getTaskStatus(draggedTaskInDb);
            const newStatus = this.getTaskStatus(targetTaskInDb);

            // 检查是否为子任务排序
            const isSubtaskReorder = draggedTaskInDb.parentId && targetTaskInDb.parentId &&
                draggedTaskInDb.parentId === targetTaskInDb.parentId;

            if (isSubtaskReorder) {
                // 子任务排序逻辑
                const parentId = draggedTaskInDb.parentId;

                // 获取同一父任务下的所有子任务
                const siblingTasks = Object.values(reminderData)
                    .filter((r: any) => r && r.parentId === parentId && r.id !== draggedId)
                    .sort((a: any, b: any) => (a.sort || 0) - (b.sort || 0));

                const targetIndex = siblingTasks.findIndex((t: any) => t.id === targetId);
                const insertIndex = insertBefore ? targetIndex : targetIndex + 1;

                // 插入被拖拽的任务
                siblingTasks.splice(insertIndex, 0, draggedTaskInDb);

                // 重新分配排序值
                siblingTasks.forEach((task: any, index: number) => {
                    reminderData[task.id].sort = index * 10;
                });

                await writeReminderData(reminderData);
                window.dispatchEvent(new CustomEvent('reminderUpdated'));
                return; // 子任务排序完成，直接返回
            }

            // 顶层任务排序逻辑（原有逻辑）
            const priority = draggedTaskInDb.priority || 'none';

            // --- Update status of dragged task ---
            if (oldStatus !== newStatus) {
                if (newStatus === 'done') {
                    draggedTaskInDb.completed = true;
                    draggedTaskInDb.completedTime = getLocalDateTimeString(new Date());
                } else {
                    draggedTaskInDb.completed = false;
                    delete draggedTaskInDb.completedTime;
                    draggedTaskInDb.kanbanStatus = newStatus;
                }
            }

            // --- Reorder source list (if status changed) ---
            if (oldStatus !== newStatus) {
                const sourceList = Object.values(reminderData)
                    .filter((r: any) => r && r.projectId === this.projectId && !r.parentId && this.getTaskStatus(r) === oldStatus && (r.priority || 'none') === priority && r.id !== draggedId)
                    .sort((a: any, b: any) => (a.sort || 0) - (b.sort || 0));

                sourceList.forEach((task: any, index: number) => {
                    reminderData[task.id].sort = index * 10;
                });
            }

            // --- Reorder target list ---
            const targetList = Object.values(reminderData)
                .filter((r: any) => r && r.projectId === this.projectId && !r.parentId && this.getTaskStatus(r) === newStatus && (r.priority || 'none') === priority && r.id !== draggedId)
                .sort((a: any, b: any) => (a.sort || 0) - (b.sort || 0));

            const targetIndex = targetList.findIndex((t: any) => t.id === targetId);
            const insertIndex = insertBefore ? targetIndex : targetIndex + 1;

            targetList.splice(insertIndex, 0, draggedTaskInDb);

            targetList.forEach((task: any, index: number) => {
                reminderData[task.id].sort = index * 10;
            });

            await writeReminderData(reminderData);
            window.dispatchEvent(new CustomEvent('reminderUpdated'));

        } catch (error) {
            console.error('重新排序任务失败:', error);
            throw error;
        }
    }

    /**
     * 递归收集指定父任务的所有直接子任务和后代，保持原有的任务顺序。
     * 返回一个按层级组织的节点数组，节点包含 task 对象和 level。
     */
    private collectChildrenRecursively(parentId: string): Array<{ task: any; level: number }> {
        const result: Array<{ task: any; level: number }> = [];

        const children = this.tasks.filter(t => t.parentId === parentId);

        const walk = (items: any[], level: number) => {
            for (const it of items) {
                result.push({ task: it, level });
                const sub = this.tasks.filter(t => t.parentId === it.id);
                if (sub && sub.length > 0) {
                    walk(sub, level + 1);
                }
            }
        };

        walk(children, 0);
        return result;
    }

    /**
     * 编辑周期任务的单个实例
     */
    private async editInstanceReminder(task: any) {
        try {
            const reminderData = await readReminderData();
            const originalReminder = reminderData[task.originalId];

            if (!originalReminder) {
                showMessage("原始周期事件不存在");
                return;
            }

            // 检查实例级别的修改（包括备注）
            const instanceModifications = originalReminder.repeat?.instanceModifications || {};
            const instanceMod = instanceModifications[task.date];

            // 创建实例数据，包含当前实例的特定信息
            const instanceData = {
                ...originalReminder,
                id: task.id,
                date: task.date,
                endDate: task.endDate,
                time: task.time,
                endTime: task.endTime,
                note: instanceMod?.note || '',  // 每个实例的备注都是独立的，默认为空
                isInstance: true,
                originalId: task.originalId,
                instanceDate: task.date
            };

            const editDialog = new ReminderEditDialog(instanceData, async () => {
                await this.loadTasks();
                window.dispatchEvent(new CustomEvent('reminderUpdated'));
            });
            editDialog.show();
        } catch (error) {
            console.error('打开实例编辑对话框失败:', error);
            showMessage("打开编辑对话框失败");
        }
    }

    /**
     * 删除周期任务的单个实例
     */
    private async deleteInstanceOnly(task: any) {
        await confirm(
            "删除此实例",
            `确定要删除周期任务 "${task.title}" 在 ${task.date} 的实例吗？`,
            async () => {
                try {
                    const originalId = task.originalId;
                    const instanceDate = task.date;

                    await this.addExcludedDate(originalId, instanceDate);

                    showMessage("实例已删除");
                    await this.loadTasks();
                    window.dispatchEvent(new CustomEvent('reminderUpdated'));
                } catch (error) {
                    console.error('删除周期实例失败:', error);
                    showMessage("删除实例失败");
                }
            }
        );
    }

    /**
     * 为原始周期事件添加排除日期
     */
    private async addExcludedDate(originalId: string, excludeDate: string) {
        try {
            const reminderData = await readReminderData();

            if (reminderData[originalId]) {
                if (!reminderData[originalId].repeat) {
                    throw new Error('不是重复事件');
                }

                // 初始化排除日期列表
                if (!reminderData[originalId].repeat.excludeDates) {
                    reminderData[originalId].repeat.excludeDates = [];
                }

                // 添加排除日期（如果还没有的话）
                if (!reminderData[originalId].repeat.excludeDates.includes(excludeDate)) {
                    reminderData[originalId].repeat.excludeDates.push(excludeDate);
                }

                await writeReminderData(reminderData);
            } else {
                throw new Error('原始事件不存在');
            }
        } catch (error) {
            console.error('添加排除日期失败:', error);
            throw error;
        }
    }

    /**
     * 智能生成重复任务实例，确保至少能找到下一个未来实例
     * @param reminder 提醒任务对象
     * @param today 今天的日期字符串
     * @param isLunarRepeat 是否是农历重复
     * @returns 生成的实例数组
     */
    private generateInstancesWithFutureGuarantee(reminder: any, today: string, isLunarRepeat: boolean): any[] {
        // 根据重复类型确定初始范围
        let monthsToAdd = 2; // 默认范围

        if (isLunarRepeat) {
            monthsToAdd = 14; // 农历重复需要更长范围
        } else if (reminder.repeat.type === 'yearly') {
            monthsToAdd = 14; // 年度重复初始范围为14个月
        } else if (reminder.repeat.type === 'monthly') {
            monthsToAdd = 3; // 月度重复使用3个月
        }

        let repeatInstances: any[] = [];
        let hasUncompletedFutureInstance = false;
        const maxAttempts = 5; // 最多尝试5次扩展
        let attempts = 0;

        // 获取已完成实例列表
        const completedInstances = reminder.repeat?.completedInstances || [];

        while (!hasUncompletedFutureInstance && attempts < maxAttempts) {
            const monthStart = new Date();
            monthStart.setDate(1);
            monthStart.setMonth(monthStart.getMonth() - 1);

            const monthEnd = new Date();
            monthEnd.setMonth(monthEnd.getMonth() + monthsToAdd);
            monthEnd.setDate(0);

            const startDate = getLocalDateString(monthStart);
            const endDate = getLocalDateString(monthEnd);

            // 生成实例，使用足够大的 maxInstances 以确保生成所有实例
            const maxInstances = monthsToAdd * 50; // 根据范围动态调整
            repeatInstances = generateRepeatInstances(reminder, startDate, endDate, maxInstances);

            // 检查是否有未完成的未来实例（关键修复：不仅要是未来的，还要是未完成的）
            hasUncompletedFutureInstance = repeatInstances.some(instance =>
                compareDateStrings(instance.date, today) > 0 &&
                !completedInstances.includes(instance.date)
            );

            if (!hasUncompletedFutureInstance) {
                // 如果没有找到未完成的未来实例，扩展范围
                if (reminder.repeat.type === 'yearly') {
                    monthsToAdd += 12; // 年度重复每次增加12个月
                } else if (isLunarRepeat) {
                    monthsToAdd += 12; // 农历重复每次增加12个月
                } else {
                    monthsToAdd += 6; // 其他类型每次增加6个月
                }
                attempts++;
            }
        }

        return repeatInstances;
    }

    /**
     * 根据父任务ID生成多级 Markdown 列表文本数组，每行为一行 Markdown。
     * 对于绑定块的任务，使用 siyuan://blocks/<id> 格式的链接。
     */
    private buildMarkdownListFromChildren(parentId: string): string[] {
        const nodes = this.collectChildrenRecursively(parentId);
        if (!nodes || nodes.length === 0) return [];

        const lines: string[] = [];
        for (const node of nodes) {
            const indent = '  '.repeat(node.level);
            const t = node.task;
            let title = t.title || '未命名任务';
            if (t.blockId || t.docId) {
                // 使用思源块链接
                const targetId = t.blockId || t.docId;
                title = `[${title}](siyuan://blocks/${targetId})`;
            }
            lines.push(`${indent}- ${title}`);
        }
        return lines;
    }
}<|MERGE_RESOLUTION|>--- conflicted
+++ resolved
@@ -1386,12 +1386,8 @@
             } else if (task.endDate === tomorrowStr) {
                 return t('tomorrowDeadline');
             } else {
-<<<<<<< HEAD
-                return endDate.toLocaleDateString('zh-CN', { month: 'short', day: 'numeric' }) + ' ' + t('countdownEnd');
-=======
                 const dateStr = formatDateWithYear(task.endDate, endDate);
                 return `${dateStr} 截止`;
->>>>>>> 9046fb81
             }
         }
 
